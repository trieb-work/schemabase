version: "3.9"

services:
  # Our own database where we store tenants and config
  eci_db:
    container_name: eci.db
    image: postgres
    ports:
      # Must be exposed on the host for prisma to migrate and seed
      - 5432:5432
    environment:
      - POSTGRES_DB=postgres
      - POSTGRES_USER=postgres
      - POSTGRES_PASSWORD=postgres

  # Nextjs Serverless application to receive api from various services
  eci_api:
    image: eci_api
    build:
      context: .
      dockerfile: ./services/api/Dockerfile

    container_name: api.eci
    ports:
      - 3000:3000
    environment:
      DATABASE_URL: postgresql://postgres:postgres@eci.db:5432/postgres
      DATABASE_URL_POOL: postgresql://postgres:postgres@eci.db:5432/postgres

      KAFKA_BROKER_URL: kafka:9092
      SIGNING_KEY: anything
      NODE_ENV: production
      ECI_BASE_URL: http://api.eci:3000
      ECI_ENV: development
      JWT_SIGNING_KEY: ${JWT_SIGNING_KEY}
    depends_on:
      - eci_db
      - kafka

  logdrain:
    image: logdrain
    build:
      context: .
      dockerfile: ./services/logdrain/Dockerfile

    container_name: logdrain.eci
    ports:
      - 4000:3000
    environment:
      DATABASE_URL: ${DATABASE_URL}
      DATABASE_URL_POOL: ${DATABASE_URL_POOL}

      NODE_ENV: production
      ECI_ENV: dev"

    depends_on:
      - eci_db

  eci_worker:
    image: eci_worker
    container_name: worker.eci

    build:
      context: .
      dockerfile: ./services/worker/Dockerfile
      args:
        - commit_sha=development
    environment:
      DATABASE_URL: postgresql://postgres:postgres@eci.db:5432/postgres
      DATABASE_URL_POOL: postgresql://postgres:postgres@eci.db:5432/postgres
      KAFKA_BROKER_URL: kafka:9092
      SIGNING_KEY: anything
      NODE_ENV: production
      ECI_ENV: development
      ZOHO_ZCSRF_TOKEN: ${ZOHO_ZCSRF_TOKEN}
      ZOHO_COOKIES: ${ZOHO_COOKIES}
      SENDGRID_API_KEY: ${SENDGRID_API_KEY}

    depends_on:
      - eci_db
      - kafka

  saleor_api:
    # image: registry.gitlab.com/trieb.work/saleor:3.0.0-b.13-triebwork1
    image:  ghcr.io/saleor/saleor:3.0.0
    container_name: saleor.eci
    ports:
      - 8000:8000
    command: python manage.py runserver 0.0.0.0:8000

    environment:
      DATABASE_URL: postgres://saleor:saleor@saleor_db:5432/postgres
      SECRET_KEY: de068091c088ad706703ed50cdec8994e596936cda803a7c0a9df98b454b4860
      STOREFRONT_URL: http://storefront.saleor.api:4000/
      DASHBOARD_URL: http://dashboard.saleor.api:9000/
      ALLOWED_CLIENT_HOSTS: localhost,api.eci
      ALLOWED_HOSTS: saleor.eci,localhost
      ELASTIC_APM_ENABLED: "False"
    depends_on:
      - saleor_db

  # Required by saleor
  saleor_db:
    image: postgres
    environment:
      - POSTGRES_USER=saleor
      - POSTGRES_PASSWORD=saleor
    ports:
      - 15432:5432
<<<<<<< HEAD
=======

>>>>>>> e6954562
  zookeeper:
    image: docker.io/bitnami/zookeeper:3.7
    ports:
      - "2181:2181"
    environment:
      - ALLOW_ANONYMOUS_LOGIN=yes
  kafka:
    container_name: kafka
    image: docker.io/bitnami/kafka:3
    ports:
      - "9092:9092"
    environment:
      KAFKA_CFG_ZOOKEEPER_CONNECT: zookeeper:2181
      ALLOW_PLAINTEXT_LISTENER: "yes"
    depends_on:
      - zookeeper<|MERGE_RESOLUTION|>--- conflicted
+++ resolved
@@ -107,10 +107,6 @@
       - POSTGRES_PASSWORD=saleor
     ports:
       - 15432:5432
-<<<<<<< HEAD
-=======
-
->>>>>>> e6954562
   zookeeper:
     image: docker.io/bitnami/zookeeper:3.7
     ports:
@@ -126,4 +122,5 @@
       KAFKA_CFG_ZOOKEEPER_CONNECT: zookeeper:2181
       ALLOW_PLAINTEXT_LISTENER: "yes"
     depends_on:
-      - zookeeper+      - zookeeper
+
