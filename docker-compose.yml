--- conflicted
+++ resolved
@@ -24,13 +24,8 @@
     ports:
       - 3000:3000
     environment:
-<<<<<<< HEAD
-      DATABASE_URL: postgres://postgres:postgres@eci.db:5432/postgres
-      DATABASE_URL_POOL: postgres://postgres:postgres@eci.db:5432/postgres
-=======
       DATABASE_URL: postgresql://postgres:postgres@eci_db:5432/postgres
       DATABASE_URL_POOL: postgresql://postgres:postgres@eci_db:5432/postgres
->>>>>>> e85adf75
 
       KAFKA_BROKER_URL: ${KAFKA_BROKER_URL}
       KAFKA_SASL_MECHANISM: ${KAFKA_SASL_MECHANISM}
