export * from "./lib/webhooks";
<<<<<<< HEAD
export * from "./lib/client";
=======
export * from "./lib/client";
export * from "./generated/graphql";
>>>>>>> ed4ce268
<|MERGE_RESOLUTION|>--- conflicted
+++ resolved
@@ -1,7 +1,3 @@
 export * from "./lib/webhooks";
-<<<<<<< HEAD
 export * from "./lib/client";
-=======
-export * from "./lib/client";
-export * from "./generated/graphql";
->>>>>>> ed4ce268
+export * from "./generated/graphql";