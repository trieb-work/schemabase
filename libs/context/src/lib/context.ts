import { PrismaClient } from "@eci/data-access/prisma"
<<<<<<< HEAD
import { ServiceConfig } from "./setup/config"
=======
import { GoogleOAuthConfig } from "./setup/googleOAuth"
import { RedisConfig } from "./setup/redis"
import { ElasticSearchConfig } from "./setup/elasticSearch"
import { Logger } from "./setup/logger"
import { BrainTree } from "./setup/braintree"
>>>>>>> b143dbb3

export type Context = {
  prisma?: PrismaClient
  googleOAuth?: GoogleOAuthConfig
  redis?: RedisConfig
  elasticSearch?: ElasticSearchConfig
  logger?: Logger
  braintree?: BrainTree
}

/**
 * A function that initializes an integration or otherwise inserts something into the context.
 *
 * This allows a fully typed experience.
 *
 * @example
 * ```
 *  const extendContext: ExtendContextFn<"newField"> = async (ctx) => {
 *  const newField = "abc"
 *
 *  return Object.assign(ctx, { newField })
 * }
 * ```
 *
 */
export type ExtendContextFn<Key extends keyof Context> = (
  ctx: Context,
) => Promise<Context & Pick<Context, Key>>

/**
 * Convenience function to batch multiple setup functions together
 */
export async function newContext<Keys extends keyof Context>(
  ...extendContext: ExtendContextFn<Keys>[]
): Promise<Context & Pick<Context, Keys>> {
  let ctx = {} as Context

  extendContext.forEach(async (extend) => {
    ctx = await extend(ctx)
  })

  return ctx
}<|MERGE_RESOLUTION|>--- conflicted
+++ resolved
@@ -1,13 +1,9 @@
 import { PrismaClient } from "@eci/data-access/prisma"
-<<<<<<< HEAD
-import { ServiceConfig } from "./setup/config"
-=======
 import { GoogleOAuthConfig } from "./setup/googleOAuth"
 import { RedisConfig } from "./setup/redis"
 import { ElasticSearchConfig } from "./setup/elasticSearch"
 import { Logger } from "./setup/logger"
 import { BrainTree } from "./setup/braintree"
->>>>>>> b143dbb3
 
 export type Context = {
   prisma?: PrismaClient
