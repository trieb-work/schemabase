--- conflicted
+++ resolved
@@ -79,11 +79,10 @@
     "integrations-product-data-feed": {
       "tags": []
     },
-<<<<<<< HEAD
+    "integrations-saleor-to-zoho": {
+      "tags": []
+    },
     "integrations-strapi-orders-to-zoho": {
-=======
-    "integrations-saleor-to-zoho": {
->>>>>>> 46c3cc05
       "tags": []
     },
     "util": {
