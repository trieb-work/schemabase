{
  "name": "eci",
  "version": "0.0.0",
  "engines": {
    "node": ">=16",
    "pnpm": ">=6"
  },
  "scripts": {
    "test": "jest",
    "build": "prisma generate",
    "fmt": "pnpm lint && pnpm format",
    "lint": "eslint --ext .js,.ts --fix .",
    "format": "prettier --write ."
  },
  "devDependencies": {
    "@commitlint/config-conventional": "^15.0.0",
    "@jest/globals": "^27.4.4",
    "@prisma/client": "^3.7.0",
    "@swc/core": "^1.2.121",
    "@swc/jest": "^0.2.15",
    "@trieb.work/prettier-base": "^0.1.2",
    "@types/faker": "^5.5.9",
    "@types/html-to-text": "^8.0.1",
    "@types/jest": "^27.0.3",
    "@types/node": "^17.0.2",
    "@types/objects-to-csv": "^1.3.1",
    "@types/react": "^17.0.37",
    "@types/react-dom": "^17.0.11",
    "@typescript-eslint/eslint-plugin": "^5.9.0",
    "@typescript-eslint/parser": "^5.9.0",
    "commitlint": "^15.0.0",
    "dotenv": "^10.0.0",
    "esbuild": "^0.14.7",
    "eslint": "^8.6.0",
    "eslint-config-airbnb": "^19.0.4",
    "eslint-config-airbnb-typescript": "^16.1.0",
    "eslint-config-prettier": "^8.3.0",
    "eslint-plugin-import": "^2.25.4",
    "eslint-plugin-prettier": "^4.0.0",
<<<<<<< HEAD
    "faker": "^6.6.6",
=======
    "faker": "^5.5.3",
>>>>>>> 367f94f7
    "jest": "^27.4.5",
    "lint-staged": "^12.1.3",
    "prettier": "^2.5.1",
    "prisma": "^3.7.0",
    "ts-jest": "^27.1.2",
    "typescript": "^4.5.4"
  },
  "lint-staged": {
    "*.{ts,tsx,js,html}": [
      "prettier  --write"
    ],
    "*.{yml,yaml,css,json}": [
      "prettier  --write"
    ]
  },
  "commitlint": {
    "extends": [
      "@commitlint/config-conventional"
    ]
  },
  "config": {
    "commitizen": {
      "path": "./node_modules/cz-conventional-changelog",
      "disableEmoji": true
    }
  },
  "prisma": {
    "schema": "./pkg/prisma/schema.prisma"
  },
  "dependencies": {
    "@chronark/env": "^0.1.2",
    "@chronark/prefixed-id": "^0.3.8",
    "@elastic/ecs-winston-format": "^1.3.1",
    "@trieb.work/zoho-ts": "^0.3.45",
    "axios": "^0.24.0",
    "editorjs-html": "^3.4.2",
    "graphql": "^16.2.0",
    "graphql-request": "^3.7.0",
    "graphql-tag": "^2.12.6",
    "html-to-text": "^8.1.0",
    "kafkajs": "^1.15.0",
    "next": "^12.0.7",
    "objects-to-csv": "^1.3.6",
    "react": "^17.0.2",
    "react-dom": "^17.0.2",
    "winston": "^3.3.3",
    "winston-elasticsearch": "^0.16.0",
    "zod": "^3.11.6"
  }
}<|MERGE_RESOLUTION|>--- conflicted
+++ resolved
@@ -37,11 +37,8 @@
     "eslint-config-prettier": "^8.3.0",
     "eslint-plugin-import": "^2.25.4",
     "eslint-plugin-prettier": "^4.0.0",
-<<<<<<< HEAD
     "faker": "^6.6.6",
-=======
     "faker": "^5.5.3",
->>>>>>> 367f94f7
     "jest": "^27.4.5",
     "lint-staged": "^12.1.3",
     "prettier": "^2.5.1",
