--- conflicted
+++ resolved
@@ -86,13 +86,13 @@
       });
       const zohoContactConnect = customerExist
         ? {
-            connect: {
-              id_zohoAppId: {
-                id: invoice.customer_id,
-                zohoAppId: this.zohoApp.id,
-              },
-            },
-          }
+          connect: {
+            id_zohoAppId: {
+              id: invoice.customer_id,
+              zohoAppId: this.zohoApp.id,
+            },
+          },
+        }
         : undefined;
 
       // search for a corresponding order using the reference number from the invoice
@@ -106,10 +106,10 @@
       });
       const orderConnect = orderExist
         ? {
-            connect: {
-              id: orderExist.id,
-            },
-          }
+          connect: {
+            id: orderExist.id,
+          },
+        }
         : undefined;
 
       await this.db.zohoInvoice.upsert({
@@ -198,8 +198,7 @@
             zohoAppId: this.zohoApp.id,
           },
         },
-        invoices: {
-          // TODO test/validate this with ECI db
+        invoices: { // TODO test/validate this with ECI db
           none: {
             zohoInvoice: {
               some: {
@@ -213,7 +212,7 @@
         zohoSalesOrders: {
           where: {
             zohoAppId: this.zohoApp.id,
-          },
+          }
         },
         invoices: {
           where: {
@@ -223,10 +222,10 @@
             zohoInvoice: {
               where: {
                 zohoAppId: this.zohoApp.id,
-              },
-            },
-          },
-        },
+              }
+            }
+          }
+        }
       },
     });
 
@@ -234,20 +233,17 @@
       `Received ${ordersWithoutZohoInvoicesFromEciDb.length} orders without a zohoInvoice. Creating zohoInvoices from them.`,
       {
         orderIds: ordersWithoutZohoInvoicesFromEciDb.map((o) => o.id),
-        orderNumbers: ordersWithoutZohoInvoicesFromEciDb.map(
-          (o) => o.orderNumber,
-        ),
+        orderNumbers: ordersWithoutZohoInvoicesFromEciDb.map((o) => o.orderNumber),
       },
     );
     const invoicesToConfirm: Invoice[] = [];
     for (const ordersWithoutZohoInvoice of ordersWithoutZohoInvoicesFromEciDb) {
-      try {
+      try {  
         if (
-          !ordersWithoutZohoInvoice?.zohoSalesOrders ||
-          ordersWithoutZohoInvoice?.zohoSalesOrders.length === 0
+          !ordersWithoutZohoInvoice?.zohoSalesOrders || ordersWithoutZohoInvoice?.zohoSalesOrders.length === 0
         ) {
           throw new Warning(
-            "No zohoSalesOrders set for this order. Aborting sync of this order. Try again after zoho salesorder sync.",
+            "No zohoSalesOrders set for this order. Aborting sync of this order. Try again after zoho salesorder sync."
           );
         }
         if (ordersWithoutZohoInvoice?.zohoSalesOrders.length > 1) {
@@ -256,21 +252,19 @@
           );
         }
         const zohoSalesOrder = ordersWithoutZohoInvoice.zohoSalesOrders[0];
-        const createdInvoice = await this.zoho.invoice.createFromSalesOrder(
-          zohoSalesOrder.id,
-        );
-
-        if (createdInvoice.contact_persons.length === 0) {
+        const createdInvoice = await this.zoho.invoice.createFromSalesOrder(zohoSalesOrder.id);
+
+        if(createdInvoice.contact_persons.length === 0) {
           this.logger.warn(
-            "No contact person is set in invoice. Therefore zohoInvoice will be created without a zohoContactPerson",
-          );
-        }
-        if (createdInvoice.contact_persons.length > 1) {
+            "No contact person is set in invoice. Therefore zohoInvoice will be created without a zohoContactPerson"
+          );
+        }
+        if(createdInvoice.contact_persons.length > 1) {
           // not sure how big this problem is, if its okay than may change this log-level to WARNING
           this.logger.error(
-            "Multiple contact persons connected to one invoice but only one zohoContactPerson can be set for an zohoInvoice. " +
-              "Therefore we just use the first contact person for the internal DB, please check this manually if thats okay. " +
-              "(Change this to a WARNING if it is okay)",
+            "Multiple contact persons connected to one invoice but only one zohoContactPerson can be set for an zohoInvoice. "+
+            "Therefore we just use the first contact person for the internal DB, please check this manually if thats okay. "+
+            "(Change this to a WARNING if it is okay)"
           );
         }
         await this.db.invoice.create({
@@ -285,7 +279,7 @@
             tenant: {
               connect: {
                 id: this.tenantId,
-              },
+              }
             },
             zohoInvoice: {
               connectOrCreate: {
@@ -293,7 +287,7 @@
                   id_zohoAppId: {
                     id: createdInvoice.invoice_id,
                     zohoAppId: this.zohoApp.id,
-                  },
+                  }
                 },
                 create: {
                   id: createdInvoice.invoice_id,
@@ -303,32 +297,28 @@
                   zohoApp: {
                     connect: {
                       id: this.zohoApp.id,
-                    },
+                    }
                   },
                   zohoContact: {
                     connect: {
-                      id_zohoAppId: {
+                      id_zohoAppId:{
                         id: createdInvoice.customer_id,
                         zohoAppId: this.zohoApp.id,
-                      },
+                      }
                     },
                   },
                   // TODO: should we change this in ECI db to also be able to connect multiple contact persons?
-                  ...(createdInvoice.contact_persons?.[0]
-                    ? {
-                        zohoContactPerson: {
-                          connect: {
-                            id_zohoAppId: {
-                              id: createdInvoice.contact_persons?.[0], // TODO add check if
-                              zohoAppId: this.zohoApp.id,
-                            },
-                          },
-                        },
+                  ...(createdInvoice.contact_persons?.[0] ? {zohoContactPerson:{
+                    connect: {
+                      id_zohoAppId: {
+                        id: createdInvoice.contact_persons?.[0], // TODO add check if 
+                        zohoAppId: this.zohoApp.id,
                       }
-                    : {}),
-                },
-              },
-            },
+                    }
+                  }} : {}),
+                }
+              }
+            }
           },
         });
         this.logger.info(
@@ -348,89 +338,22 @@
         invoicesToConfirm.push(createdInvoice);
       } catch (err) {
         if (err instanceof Warning) {
-          this.logger.warn(err.message, {
-            eciOrderId: ordersWithoutZohoInvoice.id,
-            eciOrderNumber: ordersWithoutZohoInvoice.orderNumber,
-          });
+          this.logger.warn(err.message, { eciOrderId: ordersWithoutZohoInvoice.id, eciOrderNumber: ordersWithoutZohoInvoice.orderNumber });
         } else if (err instanceof Error) {
           // TODO zoho-ts package: add enum for error codes . like this:
-<<<<<<< HEAD
-          // if(err as ZohoApiError).code === require(zoho-ts).apiErrorCodes.SalesOrderAlreadyExists){
-          if ((err as ZohoApiError).code === 36004) {
-            // 36004 = This sales order number already exists.
-            this.logger.warn(err.message, {
-              eciOrderId: ordersWithoutZohoInvoice.id,
-              eciOrderNumber: ordersWithoutZohoInvoice.orderNumber,
-            });
-            // const searchedSalesOrders = await this.zoho.salesOrder.search(
-            //   order.orderNumber,
-            // );
-            // if (searchedSalesOrders.length === 0) {
-            //   this.logger.error(
-            //     "Salesorder was already created and search with order.orderNumber returned no results. Aborting sync of this order.",
-            //     { eciOrderId: ordersWithoutZohoInvoice.id, eciOrderNumber: ordersWithoutZohoInvoice.orderNumber },
-            //   );
-            //   continue;
-            // }
-            // if (searchedSalesOrders.length > 1) {
-            //   this.logger.error(
-            //     "Salesorder was already created and search with order.orderNumber returned multiple results. Aborting sync of this order.",
-            //     { eciOrderId: ordersWithoutZohoInvoice.id, eciOrderNumber: ordersWithoutZohoInvoice.orderNumber },
-            //   );
-            //   continue;
-            // }
-            // const matchingSalesOrder = searchedSalesOrders[0];
-            // await this.db.zohoSalesOrder.create({
-            //   data: {
-            //     id: matchingSalesOrder.salesorder_id,
-            //     order: {
-            //       connect: {
-            //         id: order.id,
-            //       },
-            //     },
-            //     zohoApp: {
-            //       connect: {
-            //         id: this.zohoApp.id,
-            //       },
-            //     },
-            //     createdAt: new Date(matchingSalesOrder.created_time),
-            //     updatedAt: new Date(matchingSalesOrder.last_modified_time),
-            //     // zohoContact // TODO is this needed? --> remove it from the schema if it is really not needed
-            //     // zohoContactPerson // TODO is this needed? --> remove it from the schema if it is really not needed
-            //   },
-            // });
-            // this.logger.info(
-            //   `Successfully attached zoho salesorder ${matchingSalesOrder.salesorder_number} from search request to the current order`,
-            //   {
-            //     orderId: order.id,
-            //     mainContactId: order.mainContactId,
-            //     orderNumber: order.orderNumber,
-            //     referenceNumber: order.referenceNumber,
-            //     zohoAppId: this.zohoApp.id,
-            //     tenantId: this.tenantId,
-            //   },
-            // );
-=======
           // if(err as ZohoApiError).code === require(zoho-ts).apiErrorCodes.NoItemsToBeInvoiced){
           if ((err as ZohoApiError).code === 36026) {
             this.logger.warn(
               "Aborting sync of this invoice since it was already created. The syncToEci will handle this. Original Error: "+err.message,
               { eciOrderId: ordersWithoutZohoInvoice.id, eciOrderNumber: ordersWithoutZohoInvoice.orderNumber }
             );
->>>>>>> e691a728
           } else {
-            this.logger.error(err.message, {
-              eciOrderId: ordersWithoutZohoInvoice.id,
-              eciOrderNumber: ordersWithoutZohoInvoice.orderNumber,
-            });
+            this.logger.error(err.message, { eciOrderId: ordersWithoutZohoInvoice.id, eciOrderNumber: ordersWithoutZohoInvoice.orderNumber });
           }
         } else {
           this.logger.error(
             "An unknown Error occured: " + (err as any)?.toString(),
-            {
-              eciOrderId: ordersWithoutZohoInvoice.id,
-              eciOrderNumber: ordersWithoutZohoInvoice.orderNumber,
-            },
+            { eciOrderId: ordersWithoutZohoInvoice.id, eciOrderNumber: ordersWithoutZohoInvoice.orderNumber },
           );
         }
       }
@@ -444,7 +367,9 @@
             invoiceNumbersToConfirm: invoicesToConfirm.map(
               (inv) => inv.invoice_number,
             ),
-            invoiceIDsToConfirm: invoicesToConfirm.map((inv) => inv.invoice_id),
+            invoiceIDsToConfirm: invoicesToConfirm.map(
+              (inv) => inv.invoice_id,
+            ),
           },
         );
       } catch (err) {
@@ -455,7 +380,9 @@
         this.logger.error(
           "Could not confirm all invoices after creating them. Please check Zoho and confirm them manually.",
           {
-            submitedinvoiceIds: invoicesToConfirm.map((inv) => inv.invoice_id),
+            submitedinvoiceIds: invoicesToConfirm.map(
+              (inv) => inv.invoice_id,
+            ),
             submitedinvoiceNumbers: invoicesToConfirm.map(
               (inv) => inv.invoice_number,
             ),
