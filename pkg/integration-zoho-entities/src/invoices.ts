--- conflicted
+++ resolved
@@ -72,27 +72,6 @@
     }
 
     for (const invoice of invoices) {
-      // We first have to check, if we already have a Zoho Customer to be connected to
-      // this Invoice
-      const customerExist = await this.db.zohoContact.findUnique({
-        where: {
-          id_zohoAppId: {
-            id: invoice.customer_id,
-            zohoAppId: this.zohoApp.id,
-          },
-        },
-      });
-      const zohoContactConnect = customerExist
-        ? {
-            connect: {
-              id_zohoAppId: {
-                id: invoice.customer_id,
-                zohoAppId: this.zohoApp.id,
-              },
-            },
-          }
-        : undefined;
-
       // search for a corresponding order using the reference number from the invoice
       const orderExist = await this.db.order.findUnique({
         where: {
@@ -147,7 +126,6 @@
               },
             },
           },
-          zohoContact: zohoContactConnect,
         },
         update: {
           createdAt: new Date(invoice.created_time),
@@ -172,7 +150,6 @@
               },
             },
           },
-          zohoContact: zohoContactConnect,
         },
       });
     }
@@ -197,10 +174,6 @@
           },
         },
         invoices: {
-<<<<<<< HEAD
-=======
-          // TODO test/validate this with ECI db
->>>>>>> e7223872
           none: {
             zohoInvoice: {
               some: {
@@ -285,13 +258,8 @@
             invoiceNumber: createdInvoice.invoice_number,
             tenant: {
               connect: {
-<<<<<<< HEAD
                 id: this.zohoApp.tenantId,
               }
-=======
-                id: this.tenantId,
-              },
->>>>>>> e7223872
             },
             zohoInvoice: {
               connectOrCreate: {
@@ -311,27 +279,6 @@
                       id: this.zohoApp.id,
                     },
                   },
-                  zohoContact: {
-                    connect: {
-                      id_zohoAppId: {
-                        id: createdInvoice.customer_id,
-                        zohoAppId: this.zohoApp.id,
-                      },
-                    },
-                  },
-                  // TODO: should we change this in ECI db to also be able to connect multiple contact persons?
-                  ...(createdInvoice.contact_persons?.[0]
-                    ? {
-                        zohoContactPerson: {
-                          connect: {
-                            id_zohoAppId: {
-                              id: createdInvoice.contact_persons?.[0], // TODO add check if
-                              zohoAppId: this.zohoApp.id,
-                            },
-                          },
-                        },
-                      }
-                    : {}),
                 },
               },
             },
