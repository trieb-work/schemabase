/* eslint-disable max-len */
import {
  CreateSalesOrder,
  SalesOrder,
  Zoho,
  ZohoApiError,
} from "@trieb.work/zoho-ts";

import { ILogger } from "@eci/pkg/logger";
import { Language, Prisma, PrismaClient, ZohoApp } from "@eci/pkg/prisma";
import { CronStateHandler } from "@eci/pkg/cronstate";
import {
  addMinutes,
  format,
  isAfter,
  setHours,
  subDays,
  subYears,
} from "date-fns";
import { id } from "@eci/pkg/ids";
import { uniqueStringOrderLine } from "@eci/pkg/miscHelper/uniqueStringOrderline";
import { CustomFieldApiName } from "@eci/pkg/zoho-custom-fields/src/registry";
import addresses from "@eci/pkg/integration-zoho-entities/src/addresses";
import { calculateDiscount, orderToZohoLineItems } from "./lineItems";
import { orderToMainContactPerson } from "./contacts";
import { addressToZohoAddressId } from "./address";
import { taxToZohoTaxId } from "./taxes";
import { normalizeStrings } from "@eci/pkg/normalization";

export class Warning extends Error {
  // eslint-disable-next-line no-useless-constructor
  constructor(msg: string) {
    super(msg);
  }
}

export interface ZohoSalesOrdersSyncConfig {
  logger: ILogger;
  zoho: Zoho;
  db: PrismaClient;
  zohoApp: ZohoApp;
}

export class ZohoSalesOrdersSyncService {
  private readonly logger: ILogger;

  private readonly zoho: Zoho;

  private readonly db: PrismaClient;

  private readonly zohoApp: ZohoApp;

  private readonly cronState: CronStateHandler;

  private readonly tenantId: string;

  public parseLanguage(language: string | undefined): Language | undefined {
    if (!language) {
      return undefined;
    }
    switch (language.toLowerCase()) {
      case "en":
        return Language.EN;
      case "de":
        return Language.DE;
      default:
        return undefined;
    }
  }

  public constructor(config: ZohoSalesOrdersSyncConfig) {
    this.logger = config.logger;
    this.zoho = config.zoho;
    this.db = config.db;
    this.zohoApp = config.zohoApp;
    this.tenantId = this.zohoApp.tenantId;
    this.cronState = new CronStateHandler({
      tenantId: this.zohoApp.tenantId,
      appId: this.zohoApp.id,
      db: this.db,
      syncEntity: "salesorders",
    });
  }

  public async syncToECI(): Promise<void> {
    const cronState = await this.cronState.get();

    const now = new Date();
    const yesterdayMidnight = setHours(subDays(now, 1), 0);
    let gteDate = format(yesterdayMidnight, "yyyy-MM-dd");

    if (cronState.lastRun === null) {
      gteDate = format(subYears(now, 2), "yyyy-MM-dd");
      this.logger.info(
        `This seems to be our first sync run. Setting GTE date to ${gteDate}`,
      );
    } else {
      this.logger.info(`Setting GTE date to ${gteDate}`);
    }

    /**
     * All salesorder as overview. Sorted by salesorder date ascending
     */
    const salesorders = await this.zoho.salesOrder.list({
      createdDateStart: gteDate,
      sortColumn: "date",
      sortOrder: "ascending",
    });

    this.logger.info(
      `We have ${salesorders.length} salesorders that changed since last sync run.`,
    );
    if (salesorders.length === 0) {
      await this.cronState.set({
        lastRun: new Date(),
        lastRunStatus: "success",
      });
      return;
    }

    for (const salesorder of salesorders) {
      // We first have to check, if we already have a Zoho Customer to be connected to
      // this salesorder
      const zohoCustomerExist = await this.db.zohoContact.findUnique({
        where: {
          id_zohoAppId: {
            id: salesorder.customer_id,
            zohoAppId: this.zohoApp.id,
          },
        },
      });
      if (zohoCustomerExist) {
        this.logger.info(
          // eslint-disable-next-line max-len
          `ZohoContact ${zohoCustomerExist.id} is related to ZohoSalesOrder ${salesorder.salesorder_id} - Order Number ${salesorder.salesorder_number}`,
        );
      } else {
        this.logger.info(
          // eslint-disable-next-line max-len
          `No internal contact found for zoho salesorder id ${salesorder.salesorder_id} - Order Number ${salesorder.salesorder_number}`,
        );
      }

      /**
       * The preferred user language can be set as custom field for the salesorder
       */
      const language = this.parseLanguage(
        (salesorder?.[CustomFieldApiName.PREFERRED_LANGUAGE] as string) ??
          undefined,
      );

      if (!salesorder.email) {
        this.logger.error(
          `Salesorder ${salesorder.salesorder_number} - ${salesorder.salesorder_id} has no related email address. Can't sync`,
        );
        continue;
      }
      // Connect or create the internal contact using the email address
      // connected with this salesorder
      const contactConnectOrCreate = {
        connectOrCreate: {
          where: {
            email_tenantId: {
              email: salesorder.email.toLowerCase(),
              tenantId: this.tenantId,
            },
          },
          create: {
            id: id.id("contact"),
            email: salesorder.email.toLowerCase(),
            tenant: {
              connect: {
                id: this.tenantId,
              },
            },
          },
        },
      };

      // Create or connect the internal order using the salesorder number as identifier
      const orderCreateOrConnect: Prisma.OrderUpdateOneRequiredWithoutZohoSalesOrdersNestedInput =
        {
          connectOrCreate: {
            where: {
              orderNumber_tenantId: {
                orderNumber: salesorder.salesorder_number,
                tenantId: this.tenantId,
              },
            },
            create: {
              id: id.id("order"),
              orderNumber: salesorder.salesorder_number,
              date: new Date(salesorder.date),
              totalPriceGross: salesorder.total,
              mainContact: contactConnectOrCreate,
              tenant: {
                connect: {
                  id: this.tenantId,
                },
              },
              language,
            },
          },
        };
      const zohoContactConnect: Prisma.ZohoContactCreateNestedOneWithoutZohoSalesOrderInput =
        zohoCustomerExist
          ? {
              connect: {
                id_zohoAppId: {
                  id: salesorder.customer_id,
                  zohoAppId: this.zohoApp.id,
                },
              },
            }
          : {};

      const createdSalesOrder = await this.db.zohoSalesOrder.upsert({
        where: {
          id_zohoAppId: {
            id: salesorder.salesorder_id,
            zohoAppId: this.zohoApp.id,
          },
        },
        create: {
          id: salesorder.salesorder_id,
          createdAt: new Date(salesorder.created_time),
          updatedAt: new Date(salesorder.last_modified_time),
          zohoApp: {
            connect: {
              id: this.zohoApp.id,
            },
          },
          order: orderCreateOrConnect,
          zohoContact: zohoContactConnect,
        },
        update: {
          createdAt: new Date(salesorder.created_time),
          updatedAt: new Date(salesorder.last_modified_time),
          order: {
            update: {
              date: new Date(salesorder.date),
              mainContact: contactConnectOrCreate,
            },
          },
          zohoContact: zohoContactConnect,
        },
      });

      /**
       * ECI internal Order ID
       */
      const internalOrderId = createdSalesOrder.orderId;
      if (!internalOrderId)
        throw new Error(
          `No order id returned for ${salesorder.salesorder_id} - this should never happen!`,
        );

      // LINE ITEMs and addresses sync - pulls the full salesorder from Zoho only
      // if something has changed or if we don't have any line items internally
      if (
        isAfter(
          new Date(salesorder.last_modified_time),
          createdSalesOrder.updatedAt,
        )
      ) {
        this.logger.info(
          // eslint-disable-next-line max-len
          `Pulling full salesorder ${salesorder.salesorder_id} from Zoho - ${salesorder.salesorder_number}`,
        );
        const fullSalesorder = await this.zoho.salesOrder.get(
          salesorder.salesorder_id,
        );

        if (!fullSalesorder) {
          this.logger.error(
            `No data returned from Zoho for SalesOrder ${salesorder.salesorder_id}`,
          );
          continue;
        }
        if (!fullSalesorder.line_items) {
          this.logger.error(
            `No line items for SalesOrder ${salesorder.salesorder_id}`,
          );
          continue;
        }
        const lineItems = fullSalesorder.line_items;

        for (const lineItem of lineItems) {
          const uniqueString = uniqueStringOrderLine(
            salesorder.salesorder_number,
            lineItem.sku,
            lineItem.quantity,
          );
          this.logger.info(
            `Upserting line_item with uniqueString ${uniqueString} and Zoho ID ${lineItem.line_item_id}`,
          );

          // Lookup of the product variant SKU in our internal DB
          const productVariantLookup = await this.db.productVariant.findUnique({
            where: {
              sku_tenantId: {
                sku: lineItem.sku,
                tenantId: this.tenantId,
              },
            },
          });
          if (!productVariantLookup) {
            this.logger.warn(
              // eslint-disable-next-line max-len
              `No internal product variant found for SKU ${lineItem.sku}! Can't process this line item`,
            );
            continue;
          }

          const warehouse = lineItem.warehouse_id
            ? await this.db.zohoWarehouse.findUnique({
                where: {
                  id_zohoAppId: {
                    id: lineItem.warehouse_id,
                    zohoAppId: this.zohoApp.id,
                  },
                },
              })
            : null;

          /**
           * Only try to connect a warehouse, if we have one related to
           * this line item.
           */
          const warehouseConnect = warehouse?.warehouseId
            ? { connect: { id: warehouse.warehouseId } }
            : {};

          if (!warehouse)
            this.logger.info(
              `This line item has no warehouse attached. ${lineItem.line_item_id}`,
            );
          await this.db.zohoLineItem.upsert({
            where: {
              id_zohoAppId: {
                id: lineItem.line_item_id,
                zohoAppId: this.zohoApp.id,
              },
            },
            create: {
              id: lineItem.line_item_id,
              lineItem: {
                connectOrCreate: {
                  where: {
                    uniqueString_tenantId: {
                      uniqueString,
                      tenantId: this.tenantId,
                    },
                  },
                  create: {
                    id: id.id("lineItem"),
                    uniqueString,
                    order: {
                      connect: {
                        id: internalOrderId,
                      },
                    },
                    quantity: lineItem.quantity,
                    discountValueNet: lineItem.discount_amount,
                    tax: {
                      connect: {
                        normalizedName_tenantId: {
                          normalizedName: normalizeStrings.taxNames(
                            lineItem.tax_name,
                          ),
                          tenantId: this.tenantId,
                        },
                      },
                    },
                    totalPriceNet: lineItem.item_total,
                    warehouse: warehouseConnect,
                    productVariant: {
                      connect: {
                        id: productVariantLookup.id,
                      },
                    },
                    tenant: {
                      connect: {
                        id: this.tenantId,
                      },
                    },
                  },
                },
              },
              zohoApp: {
                connect: {
                  id: this.zohoApp.id,
                },
              },
            },
            update: {
              lineItem: {
                update: {
                  quantity: lineItem.quantity,
                  discountValueNet: lineItem.discount_amount,
                  tax: {
                    connect: {
                      normalizedName_tenantId: {
                        normalizedName: normalizeStrings.taxNames(
                          lineItem.tax_name,
                        ),
                        tenantId: this.tenantId,
                      },
                    },
                  },
                  totalPriceNet: lineItem.item_total,
                },
              },
            },
          });
        }

        // if we have payments connected, we can connect them internally as well
        for (const payment of fullSalesorder.payments) {
          const zohoPaymentExist = await this.db.zohoPayment.findUnique({
            where: {
              id_zohoAppId: {
                id: payment.payment_id,
                zohoAppId: this.zohoApp.id,
              },
            },
            include: {
              payment: true,
            },
          });
          if (zohoPaymentExist && zohoPaymentExist.paymentId) {
            this.logger.info(
              // eslint-disable-next-line max-len
              `Connecting Zoho payment ${zohoPaymentExist.id} with internal order id ${internalOrderId}`,
            );
            await this.db.order.update({
              where: {
                id: internalOrderId,
              },
              data: {
                payments: {
                  connect: {
                    id: zohoPaymentExist.paymentId,
                  },
                },
              },
            });
          }
        }

        /**
         * Update the order addresses in our internal db
         */
        if (
          !fullSalesorder.shipping_address_id ||
          !fullSalesorder.billing_address_id
        ) {
          this.logger.warn(
            `Shipping address id or billing address id missing for ${fullSalesorder.salesorder_id} - Can't sync addresses`,
          );
        } else {
          try {
            await addresses(
              this.db,
              this.tenantId,
              this.zohoApp.id,
              this.logger,
              fullSalesorder.customer_id,
            ).eciOrderAddAddresses(
              fullSalesorder.shipping_address,
              fullSalesorder.shipping_address_id,
              fullSalesorder.billing_address,
              fullSalesorder.billing_address_id,
              fullSalesorder.contact_person_details,
              fullSalesorder.customer_name,
              internalOrderId,
            );
          } catch (err) {
            if (err instanceof Warning) {
              this.logger.warn(err.message);
              continue;
            }
          }
        }
      }
    }

    await this.cronState.set({
      lastRun: new Date(),
      lastRunStatus: "success",
    });
  }

  public async syncFromECI(): Promise<void> {
    const ordersFromEciDb = await this.db.order.findMany({
      where: {
        tenant: {
          id: this.zohoApp.tenantId,
        },
        // filter out orders that are cancled (for example in saleor)
        orderStatus: "confirmed",
        // filter out zohoSalesorders with the current AppId like this we find the orders,
        // that we do not yet have a ZohoId in the DB
        zohoSalesOrders: {
          none: {
            zohoAppId: this.zohoApp.id,
          },
        },
        // filter out orders which are newer than 10min to increase the likelihood that all
        // zoho sub entities (like zohoContactPersons, zohoAddresses etc.) are already synced
        createdAt: {
          lte: addMinutes(new Date(), -10),
        },
      },
      include: {
        lineItems: {
          include: {
            productVariant: {
              include: {
                zohoItem: {
                  where: {
                    zohoAppId: this.zohoApp.id,
                  },
                },
              },
            },
            tax: {
              include: {
                zohoTaxes: {
                  where: {
                    zohoAppId: this.zohoApp.id,
                  },
                },
              },
            },
            warehouse: {
              include: {
                zohoWarehouse: {
                  where: {
                    zohoAppId: this.zohoApp.id,
                  },
                },
              },
            },
          },
        },
        mainContact: {
          include: {
            zohoContactPersons: {
              where: {
                zohoAppId: this.zohoApp.id,
                active: true,
              },
            },
          },
        },
        shippingPriceTax: {
          include: {
            zohoTaxes: {
              where: {
                zohoAppId: this.zohoApp.id,
              },
            },
          },
        },
        shippingAddress: {
          include: {
            zohoAddress: true,
          },
        },
        billingAddress: {
          include: {
            zohoAddress: true,
          },
        },
      },
    });
    this.logger.info(
      `Received ${ordersFromEciDb.length} orders that are not synced with Zoho.`,
      {
        orderIds: ordersFromEciDb.map((o) => o.orderNumber),
      },
    );

    const salesordersToConfirm: SalesOrder[] = [];
    for (const order of ordersFromEciDb) {
      try {
        // Minimal Order validation
        if (!order.totalPriceGross && !order.totalPriceNet) {
          throw new Error(
            "IMPORTANT: Neither order totalPriceNet or totalPriceGross is set. Please check and correct it manually in ECI db",
          );
        }
        if (!order.billingAddress || !order.shippingAddress) {
          throw new Error("Billing and Shipping address need both to be set!");
        }
        // eslint-disable-next-line camelcase
        const discount_type = order.discountValueNet
          ? "entity_level"
          : "item_level";
        const mainContactPerson = orderToMainContactPerson(order);
        const createSalesOrderBody: CreateSalesOrder = {
          date: order.date ? format(order.date, "yyyy-MM-dd") : undefined,
          salesorder_number: order.orderNumber,
          reference_number: order.referenceNumber ?? undefined,
          line_items: orderToZohoLineItems(order, discount_type),
          customer_id: mainContactPerson.zohoContactId,
          discount_type,
          discount: calculateDiscount(order.discountValueNet, "fixed"),
          billing_address_id: addressToZohoAddressId(order.billingAddress),
          shipping_address_id: addressToZohoAddressId(order.shippingAddress),
          contact_persons: [mainContactPerson.id],
          shipping_charge: order.shippingPriceGross ?? undefined,
          shipping_charge_tax_id: order.shippingPriceTax
            ? taxToZohoTaxId(order.shippingPriceTax)
            : undefined,
          // TODO:
          // shipment_date?
        };
        const createdSalesOrder = await this.zoho.salesOrder.create(
          createSalesOrderBody,
        );
        await this.db.zohoSalesOrder.create({
          data: {
            id: createdSalesOrder.salesorder_id,
            order: {
              connect: {
                id: order.id,
              },
            },
            zohoApp: {
              connect: {
                id: this.zohoApp.id,
              },
            },
            createdAt: new Date(createdSalesOrder.created_time),
            updatedAt: new Date(createdSalesOrder.last_modified_time),
            // zohoContact // TODO is this needed? --> remove it from the schema if it is really not needed
            // zohoContactPerson // TODO is this needed? --> remove it from the schema if it is really not needed
          },
        });
        this.logger.info(
          `Successfully created zoho salesorder ${createdSalesOrder.salesorder_number}`,
          {
            orderId: order.id,
            mainContactId: order.mainContactId,
            orderNumber: order.orderNumber,
            referenceNumber: order.referenceNumber,
            zohoAppId: this.zohoApp.id,
            tenantId: this.tenantId,
          },
        );
        if (
          order.totalPriceNet &&
          createdSalesOrder.sub_total !== order.totalPriceNet
        ) {
          throw new Error(
            "IMPORTANT: Order net totals from saleor and ECI do not match. The Order was therefore not " +
              "confirmed automatically in Zoho, please check them manually and confirm the order in Zoho.",
          );
        }
        if (
          order.totalPriceGross &&
          createdSalesOrder.total !== order.totalPriceGross
        ) {
          throw new Error(
            "IMPORTANT: Order gross totals from saleor and ECI do not match. The Order was therefore not " +
              "confirmed automatically in Zoho, please check them manually and confirm the order in Zoho.",
          );
        }
        salesordersToConfirm.push(createdSalesOrder);
      } catch (err) {
        if (err instanceof Warning) {
          // TODO make an update on Order and increase Warning counter, if warning counter over threshold 5 -> log an error instead
          this.logger.warn(err.message, { eciOrderId: order.id });
        } else if (err instanceof Error) {
          // TODO zoho-ts package: add enum for error codes . like this:
          // if(err as ZohoApiError).code === require(zoho-ts).apiErrorCodes.SalesOrderAlreadyExists){
          if ((err as ZohoApiError).code === 36004) {
            // 36004 = This sales order number already exists.
            this.logger.warn(err.message, { eciOrderId: order.id });
            const searchedSalesOrders = await this.zoho.salesOrder.search(
              order.orderNumber,
            );
            if (searchedSalesOrders.length === 0) {
              this.logger.error(
                "Salesorder was already created and search with order.orderNumber returned no results. Aborting sync of this order.",
                { eciOrderId: order.id },
              );
              continue;
            }
            if (searchedSalesOrders.length > 1) {
              this.logger.error(
                "Salesorder was already created and search with order.orderNumber returned multiple results. Aborting sync of this order.",
                { eciOrderId: order.id },
              );
              continue;
            }
            const matchingSalesOrder = searchedSalesOrders[0];
            await this.db.zohoSalesOrder.create({
              data: {
                id: matchingSalesOrder.salesorder_id,
                order: {
                  connect: {
                    id: order.id,
                  },
                },
                zohoApp: {
                  connect: {
                    id: this.zohoApp.id,
                  },
                },
                createdAt: new Date(matchingSalesOrder.created_time),
                updatedAt: new Date(matchingSalesOrder.last_modified_time),
                // zohoContact // TODO is this needed? --> remove it from the schema if it is really not needed
                // zohoContactPerson // TODO is this needed? --> remove it from the schema if it is really not needed
              },
            });
            this.logger.info(
              `Successfully attached zoho salesorder ${matchingSalesOrder.salesorder_number} from search request to the current order`,
              {
                orderId: order.id,
                mainContactId: order.mainContactId,
                orderNumber: order.orderNumber,
                referenceNumber: order.referenceNumber,
                zohoAppId: this.zohoApp.id,
                tenantId: this.tenantId,
              },
            );
            if (
              order.totalPriceNet &&
              matchingSalesOrder.sub_total !== order.totalPriceNet
            ) {
              this.logger.error(
                "IMPORTANT: Order net totals from saleor and ECI do not match. The Order was therefore not " +
                  "confirmed automatically in Zoho, please check them manually and confirm the order in Zoho.",
                { eciOrderId: order.id },
              );
            }
            if (
              order.totalPriceGross &&
              matchingSalesOrder.total !== order.totalPriceGross
            ) {
              this.logger.error(
                "IMPORTANT: Order gross totals from saleor and ECI do not match. The Order was therefore not " +
                  "confirmed automatically in Zoho, please check them manually and confirm the order in Zoho.",
                { eciOrderId: order.id },
              );
            }
<<<<<<< HEAD
            if(matchingSalesOrder.status === "draft"){
=======
            if (matchingSalesOrder.status === "draft") {
>>>>>>> 1fd66830
              salesordersToConfirm.push(matchingSalesOrder);
            }
          } else {
            this.logger.error(err.message, { eciOrderId: order.id });
          }
        } else {
          this.logger.error(
            "An unknown Error occured: " + (err as any)?.toString(),
            { eciOrderId: order.id },
          );
        }
      }
      try {
        await this.zoho.salesOrder.confirm(
          salesordersToConfirm.map((so) => so.salesorder_id),
        );
        this.logger.info(
          `Successfully confirmed ${salesordersToConfirm.length} order(s).`,
          {
            salesorderNumbersToConfirm: salesordersToConfirm.map(
              (o) => o.salesorder_number,
            ),
            salesorderIDsToConfirm: salesordersToConfirm.map(
              (o) => o.salesorder_id,
            ),
          },
        );
      } catch (err) {
        const errorMsg =
          err instanceof Error
            ? `${err.name}:\n${err.message}`
            : JSON.stringify(err);
        this.logger.error(
          "Could not confirm all salesorders after creating them. Please check Zoho and confirm them manually.",
          {
            submitedSalesorderIds: salesordersToConfirm.map(
              (so) => so.salesorder_id,
            ),
            submitedSalesorderNumbers: salesordersToConfirm.map(
              (so) => so.salesorder_number,
            ),
            zohoClientErrorMessage: errorMsg,
          },
        );
      }
    }
  }
}<|MERGE_RESOLUTION|>--- conflicted
+++ resolved
@@ -146,7 +146,7 @@
        */
       const language = this.parseLanguage(
         (salesorder?.[CustomFieldApiName.PREFERRED_LANGUAGE] as string) ??
-          undefined,
+        undefined,
       );
 
       if (!salesorder.email) {
@@ -179,39 +179,39 @@
 
       // Create or connect the internal order using the salesorder number as identifier
       const orderCreateOrConnect: Prisma.OrderUpdateOneRequiredWithoutZohoSalesOrdersNestedInput =
-        {
-          connectOrCreate: {
-            where: {
-              orderNumber_tenantId: {
-                orderNumber: salesorder.salesorder_number,
-                tenantId: this.tenantId,
-              },
-            },
-            create: {
-              id: id.id("order"),
+      {
+        connectOrCreate: {
+          where: {
+            orderNumber_tenantId: {
               orderNumber: salesorder.salesorder_number,
-              date: new Date(salesorder.date),
-              totalPriceGross: salesorder.total,
-              mainContact: contactConnectOrCreate,
-              tenant: {
-                connect: {
-                  id: this.tenantId,
-                },
-              },
-              language,
-            },
-          },
-        };
+              tenantId: this.tenantId,
+            },
+          },
+          create: {
+            id: id.id("order"),
+            orderNumber: salesorder.salesorder_number,
+            date: new Date(salesorder.date),
+            totalPriceGross: salesorder.total,
+            mainContact: contactConnectOrCreate,
+            tenant: {
+              connect: {
+                id: this.tenantId,
+              },
+            },
+            language,
+          },
+        },
+      };
       const zohoContactConnect: Prisma.ZohoContactCreateNestedOneWithoutZohoSalesOrderInput =
         zohoCustomerExist
           ? {
-              connect: {
-                id_zohoAppId: {
-                  id: salesorder.customer_id,
-                  zohoAppId: this.zohoApp.id,
-                },
-              },
-            }
+            connect: {
+              id_zohoAppId: {
+                id: salesorder.customer_id,
+                zohoAppId: this.zohoApp.id,
+              },
+            },
+          }
           : {};
 
       const createdSalesOrder = await this.db.zohoSalesOrder.upsert({
@@ -314,13 +314,13 @@
 
           const warehouse = lineItem.warehouse_id
             ? await this.db.zohoWarehouse.findUnique({
-                where: {
-                  id_zohoAppId: {
-                    id: lineItem.warehouse_id,
-                    zohoAppId: this.zohoApp.id,
-                  },
-                },
-              })
+              where: {
+                id_zohoAppId: {
+                  id: lineItem.warehouse_id,
+                  zohoAppId: this.zohoApp.id,
+                },
+              },
+            })
             : null;
 
           /**
@@ -600,7 +600,7 @@
           : "item_level";
         const mainContactPerson = orderToMainContactPerson(order);
         const createSalesOrderBody: CreateSalesOrder = {
-          date: order.date ? format(order.date, "yyyy-MM-dd") : undefined,
+          date: format(order.date, "yyyy-MM-dd"),
           salesorder_number: order.orderNumber,
           reference_number: order.referenceNumber ?? undefined,
           line_items: orderToZohoLineItems(order, discount_type),
@@ -611,9 +611,7 @@
           shipping_address_id: addressToZohoAddressId(order.shippingAddress),
           contact_persons: [mainContactPerson.id],
           shipping_charge: order.shippingPriceGross ?? undefined,
-          shipping_charge_tax_id: order.shippingPriceTax
-            ? taxToZohoTaxId(order.shippingPriceTax)
-            : undefined,
+          shipping_charge_tax_id: order.shippingPriceTax ? taxToZohoTaxId(order.shippingPriceTax) : undefined,
           // TODO:
           // shipment_date?
         };
@@ -656,7 +654,7 @@
         ) {
           throw new Error(
             "IMPORTANT: Order net totals from saleor and ECI do not match. The Order was therefore not " +
-              "confirmed automatically in Zoho, please check them manually and confirm the order in Zoho.",
+            "confirmed automatically in Zoho, please check them manually and confirm the order in Zoho.",
           );
         }
         if (
@@ -665,7 +663,7 @@
         ) {
           throw new Error(
             "IMPORTANT: Order gross totals from saleor and ECI do not match. The Order was therefore not " +
-              "confirmed automatically in Zoho, please check them manually and confirm the order in Zoho.",
+            "confirmed automatically in Zoho, please check them manually and confirm the order in Zoho.",
           );
         }
         salesordersToConfirm.push(createdSalesOrder);
@@ -733,7 +731,7 @@
             ) {
               this.logger.error(
                 "IMPORTANT: Order net totals from saleor and ECI do not match. The Order was therefore not " +
-                  "confirmed automatically in Zoho, please check them manually and confirm the order in Zoho.",
+                "confirmed automatically in Zoho, please check them manually and confirm the order in Zoho.",
                 { eciOrderId: order.id },
               );
             }
@@ -743,15 +741,11 @@
             ) {
               this.logger.error(
                 "IMPORTANT: Order gross totals from saleor and ECI do not match. The Order was therefore not " +
-                  "confirmed automatically in Zoho, please check them manually and confirm the order in Zoho.",
+                "confirmed automatically in Zoho, please check them manually and confirm the order in Zoho.",
                 { eciOrderId: order.id },
               );
             }
-<<<<<<< HEAD
-            if(matchingSalesOrder.status === "draft"){
-=======
             if (matchingSalesOrder.status === "draft") {
->>>>>>> 1fd66830
               salesordersToConfirm.push(matchingSalesOrder);
             }
           } else {
