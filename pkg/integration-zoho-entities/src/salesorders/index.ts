import type { CreateSalesOrder, SalesOrder, Zoho } from "@trieb.work/zoho-ts";
import { ILogger } from "@eci/pkg/logger";
import { Language, Prisma, PrismaClient, ZohoApp } from "@eci/pkg/prisma";
import { CronStateHandler } from "@eci/pkg/cronstate";
import { addMinutes, format, isAfter, setHours, subDays, subYears } from "date-fns";
import { id } from "@eci/pkg/ids";
import { uniqueStringOrderLine } from "@eci/pkg/miscHelper/uniqueStringOrderline";
import { CustomFieldApiName } from "@eci/pkg/zoho-custom-fields/src/registry";
<<<<<<< HEAD
import addresses from "@eci/pkg/integration-zoho-entities/src/addresses";
=======
import addresses from "./addresses";
import { calculateDiscount, orderToZohoLineItems } from "./lineItems";
import { orderToMainContactId } from "./mainContact";
import { addressToZohoAddressId } from "./address";


export class Warning extends Error {
    constructor(msg: string) {
        super(msg)
    }
}
>>>>>>> 232720ee

export interface ZohoSalesOrdersSyncConfig {
    logger: ILogger;
    zoho: Zoho;
    db: PrismaClient;
    zohoApp: ZohoApp;
}

export class ZohoSalesOrdersSyncService {
    private readonly logger: ILogger;

    private readonly zoho: Zoho;

    private readonly db: PrismaClient;

    private readonly zohoApp: ZohoApp;

    private readonly cronState: CronStateHandler;

    private readonly tenantId: string;

    public parseLanguage(language: string | undefined): Language | undefined {
        if (!language) {
            return undefined;
        }
        switch (language.toLowerCase()) {
            case "en":
                return Language.EN;
            case "de":
                return Language.DE;
            default:
                return undefined;
        }
    }

    public constructor(config: ZohoSalesOrdersSyncConfig) {
        this.logger = config.logger;
        this.zoho = config.zoho;
        this.db = config.db;
        this.zohoApp = config.zohoApp;
        this.tenantId = this.zohoApp.tenantId;
        this.cronState = new CronStateHandler({
            tenantId: this.zohoApp.tenantId,
            appId: this.zohoApp.id,
            db: this.db,
            syncEntity: "salesorders",
        });
    }

    public async syncToECI(): Promise<void> {
        const cronState = await this.cronState.get();

        const now = new Date();
        const yesterdayMidnight = setHours(subDays(now, 1), 0);
        let gteDate = format(yesterdayMidnight, "yyyy-MM-dd");

        if (cronState.lastRun === null) {
            gteDate = format(subYears(now, 2), "yyyy-MM-dd");
            this.logger.info(
                `This seems to be our first sync run. Setting GTE date to ${gteDate}`,
            );
        } else {
            this.logger.info(`Setting GTE date to ${gteDate}`);
        }

        /**
         * All salesorder as overview. Sorted by salesorder date ascending
         */
        const salesorders = await this.zoho.salesOrder.list({
            createdDateStart: gteDate,
            sortColumn: "date",
            sortOrder: "ascending",
        });

        this.logger.info(
            `We have ${salesorders.length} salesorders that changed since last sync run.`,
        );
        if (salesorders.length === 0) {
            await this.cronState.set({
                lastRun: new Date(),
                lastRunStatus: "success",
            });
            return;
        }

        for (const salesorder of salesorders) {
            // We first have to check, if we already have a Zoho Customer to be connected to
            // this salesorder
            const zohoCustomerExist = await this.db.zohoContact.findUnique({
                where: {
                    id_zohoAppId: {
                        id: salesorder.customer_id,
                        zohoAppId: this.zohoApp.id,
                    },
                },
            });
            if (zohoCustomerExist) {
                this.logger.info(
                    // eslint-disable-next-line max-len
                    `ZohoContact ${zohoCustomerExist.id} is related to ZohoSalesOrder ${salesorder.salesorder_id} - Order Number ${salesorder.salesorder_number}`,
                );
            } else {
                this.logger.info(
                    // eslint-disable-next-line max-len
                    `No internal contact found for zoho salesorder id ${salesorder.salesorder_id} - Order Number ${salesorder.salesorder_number}`,
                );
            }

            /**
             * The preferred user language can be set as custom field for the salesorder
             */
            const language = this.parseLanguage(
                (salesorder?.[CustomFieldApiName.PREFERRED_LANGUAGE] as string) ??
                undefined,
            );

            // Connect or create the internal contact using the email address
            // connected with this salesorder
            const contactConnectOrCreate: Prisma.ContactCreateNestedManyWithoutOrdersInput =
                salesorder.email
                    ? {
                        connectOrCreate: {
                            where: {
                                email_tenantId: {
                                    email: salesorder.email.toLowerCase(),
                                    tenantId: this.tenantId,
                                },
                            },
                            create: {
                                id: id.id("contact"),
                                email: salesorder.email.toLowerCase(),
                                tenant: {
                                    connect: {
                                        id: this.tenantId,
                                    },
                                },
                            },
                        },
                    }
                    : {};
            
            // Create or connect the internal order using the salesorder number as identifier
            const orderCreateOrConnect: Prisma.OrderUpdateOneRequiredWithoutZohoSalesOrdersNestedInput =
            {
                connectOrCreate: {
                    where: {
                        orderNumber_tenantId: {
                            orderNumber: salesorder.salesorder_number,
                            tenantId: this.tenantId,
                        },
                    },
                    create: {
                        id: id.id("order"),
                        orderNumber: salesorder.salesorder_number,
                        date: new Date(salesorder.date),
                        totalPriceGross: salesorder.total,
                        tenant: {
                            connect: {
                                id: this.tenantId,
                            },
                        },
                        // TODO connectOrCreate shippingAddress in salesorder sync to eci
                        shippingAddress: {},
                        // TODO connectOrCreate billingAddress in salesorder sync to eci
                        billingAddress: {},
                        contacts: contactConnectOrCreate,
                        language,
                    },
                },
            };
            const zohoContactConnect: Prisma.ZohoContactCreateNestedOneWithoutZohoSalesOrderInput =
                zohoCustomerExist
                    ? {
                        connect: {
                            id_zohoAppId: {
                                id: salesorder.customer_id,
                                zohoAppId: this.zohoApp.id,
                            },
                        },
                    }
                    : {};

            const createdSalesOrder = await this.db.zohoSalesOrder.upsert({
                where: {
                    id_zohoAppId: {
                        id: salesorder.salesorder_id,
                        zohoAppId: this.zohoApp.id,
                    },
                },
                create: {
                    id: salesorder.salesorder_id,
                    createdAt: new Date(salesorder.created_time),
                    updatedAt: new Date(salesorder.last_modified_time),
                    zohoApp: {
                        connect: {
                            id: this.zohoApp.id,
                        },
                    },
                    order: orderCreateOrConnect,
                    zohoContact: zohoContactConnect,
                },
                update: {
                    createdAt: new Date(salesorder.created_time),
                    updatedAt: new Date(salesorder.last_modified_time),
                    order: {
                        update: {
                            date: new Date(salesorder.date),
                        },
                    },
                    zohoContact: zohoContactConnect,
                },
                include: {
                    order: {
                        include: {
                            _count: {
                                select: {
                                    lineItems: true,
                                },
                            },
                        },
                    },
                },
            });

            const internalOrderId = createdSalesOrder.orderId;

            // LINE ITEMs and addresses sync - pulls the full salesorder from Zoho only
            // if something has changed or if we are missing data internally
            if (
                isAfter(
                    new Date(salesorder.last_modified_time),
                    createdSalesOrder.updatedAt,
                ) ||
                createdSalesOrder.order._count.lineItems === 0
            ) {
                this.logger.info(
                    // eslint-disable-next-line max-len
                    `Pulling full salesorder ${salesorder.salesorder_id} from Zoho - ${salesorder.salesorder_number}`,
                );
                const fullSalesorder = await this.zoho.salesOrder.get(
                    salesorder.salesorder_id,
                );

                if (!fullSalesorder) {
                    this.logger.error(
                        `No data returned from Zoho for SalesOrder ${salesorder.salesorder_id}`,
                    );
                    continue;
                }
                if (!fullSalesorder.line_items) {
                    this.logger.error(
                        `No line items for SalesOrder ${salesorder.salesorder_id}`,
                    );
                    continue;
                }
                const lineItems = fullSalesorder.line_items;

                for (const lineItem of lineItems) {
                    const uniqueString = uniqueStringOrderLine(
                        salesorder.salesorder_number,
                        lineItem.sku,
                        lineItem.quantity,
                    );

                    // Lookup of the product variant SKU in our internal DB
                    const productVariantLookup = await this.db.productVariant.findUnique({
                        where: {
                            sku_tenantId: {
                                sku: lineItem.sku,
                                tenantId: this.tenantId,
                            },
                        },
                    });
                    if (!productVariantLookup) {
                        this.logger.warn(
                            // eslint-disable-next-line max-len
                            `No internal product variant found for SKU ${lineItem.sku}! Can't process this line item`,
                        );
                        continue;
                    }

                    const warehouse = lineItem.warehouse_id
                        ? await this.db.zohoWarehouse.findUnique({
                            where: {
                                id_zohoAppId: {
                                    id: lineItem.warehouse_id,
                                    zohoAppId: this.zohoApp.id,
                                },
                            },
                        })
                        : null;

                    /**
                     * Only try to connect a warehouse, if we have one related to
                     * this line item.
                     */
                    const warehouseConnect = warehouse?.warehouseId
                        ? { connect: { id: warehouse.warehouseId } }
                        : {};

                    await this.db.zohoLineItem.upsert({
                        where: {
                            id_zohoAppId: {
                                id: lineItem.line_item_id,
                                zohoAppId: this.zohoApp.id,
                            },
                        },
                        create: {
                            id: lineItem.line_item_id,
                            lineItem: {
                                connectOrCreate: {
                                    where: {
                                        uniqueString_tenantId: {
                                            uniqueString,
                                            tenantId: this.tenantId,
                                        },
                                    },
                                    create: {
                                        id: id.id("lineItem"),
                                        uniqueString,
                                        order: {
                                            connect: {
                                                id: internalOrderId,
                                            },
                                        },
                                        quantity: lineItem.quantity,
                                        discountValueNet: lineItem.discount_amount,
                                        taxPercentage: lineItem.tax_percentage,
                                        totalPriceNet: lineItem.item_total,
                                        warehouse: warehouseConnect,
                                        productVariant: {
                                            connect: {
                                                id: productVariantLookup.id,
                                            },
                                        },
                                        tenant: {
                                            connect: {
                                                id: this.tenantId,
                                            },
                                        },
                                    },
                                },
                            },
                            zohoApp: {
                                connect: {
                                    id: this.zohoApp.id,
                                },
                            },
                        },
                        update: {
                            lineItem: {
                                update: {
                                    quantity: lineItem.quantity,
                                    discountValueNet: lineItem.discount_amount,
                                    taxPercentage: lineItem.tax_percentage,
                                    totalPriceNet: lineItem.item_total,
                                },
                            },
                        },
                    });
                }

                // if we have payments connected, we can connect them internally as well
                for (const payment of fullSalesorder.payments) {
                    const zohoPaymentExist = await this.db.zohoPayment.findUnique({
                        where: {
                            id_zohoAppId: {
                                id: payment.payment_id,
                                zohoAppId: this.zohoApp.id,
                            },
                        },
                        include: {
                            payment: true,
                        },
                    });
                    if (zohoPaymentExist && zohoPaymentExist.paymentId) {
                        this.logger.info(
                            // eslint-disable-next-line max-len
                            `Connecting Zoho payment ${zohoPaymentExist.id} with internal order id ${internalOrderId}`,
                        );
                        await this.db.order.update({
                            where: {
                                id: internalOrderId,
                            },
                            data: {
                                payments: {
                                    connect: {
                                        id: zohoPaymentExist.paymentId,
                                    },
                                },
                            },
                        });
                    }
                }

                /**
                 * Update the order addresses in our internal db
                 */
                await addresses(
                    this.db,
                    internalOrderId,
                    this.tenantId,
                    this.logger,
                ).sync(
                    fullSalesorder.shipping_address,
                    fullSalesorder.billing_address,
                    fullSalesorder.contact_person_details,
                    fullSalesorder.customer_name,
                );
            }
        }

        await this.cronState.set({
            lastRun: new Date(),
            lastRunStatus: "success",
        });
    }

    public async syncFromECI(): Promise<void> {
        const ordersFromEciDb = await this.db.order.findMany({
            where: {
                tenant: {
                    id: this.zohoApp.tenantId,
                },
                // filter out orders that are cancled (for example in saleor)
                orderStatus: "confirmed",
                // filter out zohoSalesorders with the current AppId like this we find the orders,
                // that we do not yet have a ZohoId in the DB
                zohoSalesOrders: {
                    none: {
                        zohoAppId: this.zohoApp.id,
                    },
                },
                // filter out orders which are newer than 10min to increase the likelihood that all
                // zoho sub entities (like zohoContactPersons, zohoAddresses etc.) are already synced
                createdAt: {
                    lte: addMinutes(new Date, -10),
                },
            },
            include: {
                lineItems: {
                    include: {
                        productVariant: {
                            include: {
                                zohoItem: {
                                    where: {
                                        zohoAppId: this.zohoApp.id
                                    }
                                }
                            }
                        },
                        warehouse: {
                            include: {
                                zohoWarehouse: {
                                    where: {
                                        zohoAppId: this.zohoApp.id
                                    }
                                }
                            }
                        }
                    }
                },
<<<<<<< HEAD
              },
            });
          }
        }

        /**
         * Update the order addresses in our internal db
         */
        await addresses(
          this.db,
          internalOrderId,
          this.tenantId,
          this.logger,
        ).eciOrderAddAddresses(
          fullSalesorder.shipping_address,
          fullSalesorder.billing_address,
          fullSalesorder.contact_person_details,
          fullSalesorder.customer_name,
=======
                mainContact: {
                    include: {
                        zohoContactPersons: {
                            where: {
                                zohoAppId: this.zohoApp.id,
                            }
                        },
                    }
                },
                contacts: {
                    where: {
                        tenantId: this.zohoApp.tenantId,
                    },
                    include: {
                        zohoContactPersons: {
                            where: {
                                zohoAppId: this.zohoApp.id,
                            }
                        },
                    },
                },
                shippingAddress: {
                    include: {
                        zohoAddress: true,
                    },
                },
                billingAddress: {
                    include: {
                        zohoAddress: true,
                    },
                },
            },
        });
        this.logger.info(
            `Received ${ordersFromEciDb.length
            } orders that are not synced with Zoho: ${ordersFromEciDb
                .map((o) => o.orderNumber)
                .join(",")}`,
>>>>>>> 232720ee
        );

        const salesorderToConfirm: SalesOrder[] = [];
        for (const order of ordersFromEciDb) {
            // Create a salesorder in Zoho:
            // We need one main contact and a contact person to be related to the order.
            // We need to check if we have discounts on line item level or on salesorder level
            // We need to call create and check, if the returned total gross values matches the order gross from our DB
            // TODO create test with mocked client
            try {
                // Order validation
                if (!order.totalPriceGross && !order.totalPriceNet) {
                    throw new Error("IMPORTANT: Neither order totalPriceNet or totalPriceGross is set. Please check and correct it manually in ECI db");
                }
                const discount_type = order.discountValueNet ? "entity_level" : "item_level";
                const createSalesOrderBody: CreateSalesOrder = {
                    salesorder_number: order.orderNumber,
                    reference_number: order.referenceNumber ?? undefined,
                    line_items: orderToZohoLineItems(order, discount_type),
                    customer_id: await orderToMainContactId(order, this.db, this.logger), // TODO remove fallback after first run in prod
                    contact_persons: order.contacts.flatMap((eciContact) => eciContact.zohoContactPersons.map((zohoContactPerson) => zohoContactPerson.id)), // TODO: add checks like in lineItems
                    discount_type,
                    discount: calculateDiscount(order.discountValueNet, 'fixed'),
                    // TODO: create sync job: addresses.syncFromECI
                    billing_address_id: addressToZohoAddressId(order.billingAddress),
                    shipping_address_id: addressToZohoAddressId(order.shippingAddress),
                };
                const createdSalesOrder = await this.zoho.salesOrder.create(createSalesOrderBody);
                // TODO: add logic for handling the case where a salesorder was already created but no zohosalesorder was set in eci db
                await this.db.zohoSalesOrder.create({
                    data: {
                        id: createdSalesOrder.salesorder_id,
                        order: {
                            connect: {
                                id: order.id,
                            }
                        },
                        zohoApp: {
                            connect: {
                                id: this.zohoApp.id,
                            }
                        },
                        createdAt: new Date(createdSalesOrder.created_time),
                        updatedAt: new Date(createdSalesOrder.last_modified_time),
                        // zohoContact // TODO is this needed? --> remove it from the schema if it is really not needed
                        // zohoContactPerson // TODO is this needed? --> remove it from the schema if it is really not needed
                    },
                });
                this.logger.info(
                    `Successfully created zoho salesorder ${createdSalesOrder.salesorder_number}`
                    {
                        orderId: order.id,
                        mainContactId: order.mainContactId,
                        orderNumber: order.orderNumber,
                        referenceNumber: order.referenceNumber,
                        zohoAppId: this.zohoApp.id,
                        tenantId: this.tenantId,
                    },
                );
                if (order.totalPriceNet && createdSalesOrder.sub_total !== order.totalPriceNet) {
                    throw new Error("IMPORTANT: Order net totals from saleor and ECI do not match. The Order was therefore not confirmed automatically in Zoho, please check them manually and confirm the order in Zoho.");
                }
                if (order.totalPriceGross && createdSalesOrder.total !== order.totalPriceGross) {
                    throw new Error("IMPORTANT: Order gross totals from saleor and ECI do not match. The Order was therefore not confirmed automatically in Zoho, please check them manually and confirm the order in Zoho.");
                }
                salesorderToConfirm.push(createdSalesOrder);
            } catch (err) {
                if (err instanceof Warning) {
                    // TODO make an update on Order and increase Warning counter, if warning counter over threshold 5 -> log an error instead
                    this.logger.warn(err.message, { eciOrderId: order.id });
                } else if (err instanceof Error) {
                    this.logger.error(err.message, { eciOrderId: order.id });
                } else {
                    this.logger.error("An unknown Error occured: " + (err as any)?.toString(), { eciOrderId: order.id });
                }
            }
            try {
                await this.zoho.salesOrder.confirm(salesorderToConfirm.map((so) => so.salesorder_id));
                this.logger.info(
                    `Successfully confirmed ${salesorderToConfirm.length} orders: ${salesorderToConfirm
                        .map((o) => o.salesorder_number)
                        .join(",")}`,
                );
            } catch(err){
                const errorMsg = err instanceof Error ? `${err.name}:\n${err.message}` : JSON.stringify(err)
                this.logger.error("Could not confirm all salesorders after creating them. Please check Zoho and confirm them manually.", {
                    submitedSalesorderIds: salesorderToConfirm.map((so) => so.salesorder_id),
                    submitedSalesorderNumbers: salesorderToConfirm.map((so) => so.salesorder_number),
                    zohoClientErrorMessage: errorMsg,
                })
            }
        }
    }
}<|MERGE_RESOLUTION|>--- conflicted
+++ resolved
@@ -1,489 +1,419 @@
+/* eslint-disable max-len */
 import type { CreateSalesOrder, SalesOrder, Zoho } from "@trieb.work/zoho-ts";
 import { ILogger } from "@eci/pkg/logger";
 import { Language, Prisma, PrismaClient, ZohoApp } from "@eci/pkg/prisma";
 import { CronStateHandler } from "@eci/pkg/cronstate";
-import { addMinutes, format, isAfter, setHours, subDays, subYears } from "date-fns";
+import {
+  addMinutes,
+  format,
+  isAfter,
+  setHours,
+  subDays,
+  subYears,
+} from "date-fns";
 import { id } from "@eci/pkg/ids";
 import { uniqueStringOrderLine } from "@eci/pkg/miscHelper/uniqueStringOrderline";
 import { CustomFieldApiName } from "@eci/pkg/zoho-custom-fields/src/registry";
-<<<<<<< HEAD
 import addresses from "@eci/pkg/integration-zoho-entities/src/addresses";
-=======
-import addresses from "./addresses";
 import { calculateDiscount, orderToZohoLineItems } from "./lineItems";
 import { orderToMainContactId } from "./mainContact";
 import { addressToZohoAddressId } from "./address";
 
-
 export class Warning extends Error {
-    constructor(msg: string) {
-        super(msg)
+  constructor(msg: string) {
+    super(msg);
+  }
+}
+
+export interface ZohoSalesOrdersSyncConfig {
+  logger: ILogger;
+  zoho: Zoho;
+  db: PrismaClient;
+  zohoApp: ZohoApp;
+}
+
+export class ZohoSalesOrdersSyncService {
+  private readonly logger: ILogger;
+
+  private readonly zoho: Zoho;
+
+  private readonly db: PrismaClient;
+
+  private readonly zohoApp: ZohoApp;
+
+  private readonly cronState: CronStateHandler;
+
+  private readonly tenantId: string;
+
+  public parseLanguage(language: string | undefined): Language | undefined {
+    if (!language) {
+      return undefined;
     }
-}
->>>>>>> 232720ee
-
-export interface ZohoSalesOrdersSyncConfig {
-    logger: ILogger;
-    zoho: Zoho;
-    db: PrismaClient;
-    zohoApp: ZohoApp;
-}
-
-export class ZohoSalesOrdersSyncService {
-    private readonly logger: ILogger;
-
-    private readonly zoho: Zoho;
-
-    private readonly db: PrismaClient;
-
-    private readonly zohoApp: ZohoApp;
-
-    private readonly cronState: CronStateHandler;
-
-    private readonly tenantId: string;
-
-    public parseLanguage(language: string | undefined): Language | undefined {
-        if (!language) {
-            return undefined;
-        }
-        switch (language.toLowerCase()) {
-            case "en":
-                return Language.EN;
-            case "de":
-                return Language.DE;
-            default:
-                return undefined;
-        }
+    switch (language.toLowerCase()) {
+      case "en":
+        return Language.EN;
+      case "de":
+        return Language.DE;
+      default:
+        return undefined;
     }
-
-    public constructor(config: ZohoSalesOrdersSyncConfig) {
-        this.logger = config.logger;
-        this.zoho = config.zoho;
-        this.db = config.db;
-        this.zohoApp = config.zohoApp;
-        this.tenantId = this.zohoApp.tenantId;
-        this.cronState = new CronStateHandler({
-            tenantId: this.zohoApp.tenantId,
-            appId: this.zohoApp.id,
-            db: this.db,
-            syncEntity: "salesorders",
-        });
+  }
+
+  public constructor(config: ZohoSalesOrdersSyncConfig) {
+    this.logger = config.logger;
+    this.zoho = config.zoho;
+    this.db = config.db;
+    this.zohoApp = config.zohoApp;
+    this.tenantId = this.zohoApp.tenantId;
+    this.cronState = new CronStateHandler({
+      tenantId: this.zohoApp.tenantId,
+      appId: this.zohoApp.id,
+      db: this.db,
+      syncEntity: "salesorders",
+    });
+  }
+
+  public async syncToECI(): Promise<void> {
+    const cronState = await this.cronState.get();
+
+    const now = new Date();
+    const yesterdayMidnight = setHours(subDays(now, 1), 0);
+    let gteDate = format(yesterdayMidnight, "yyyy-MM-dd");
+
+    if (cronState.lastRun === null) {
+      gteDate = format(subYears(now, 2), "yyyy-MM-dd");
+      this.logger.info(
+        `This seems to be our first sync run. Setting GTE date to ${gteDate}`,
+      );
+    } else {
+      this.logger.info(`Setting GTE date to ${gteDate}`);
     }
 
-    public async syncToECI(): Promise<void> {
-        const cronState = await this.cronState.get();
-
-        const now = new Date();
-        const yesterdayMidnight = setHours(subDays(now, 1), 0);
-        let gteDate = format(yesterdayMidnight, "yyyy-MM-dd");
-
-        if (cronState.lastRun === null) {
-            gteDate = format(subYears(now, 2), "yyyy-MM-dd");
+    /**
+     * All salesorder as overview. Sorted by salesorder date ascending
+     */
+    const salesorders = await this.zoho.salesOrder.list({
+      createdDateStart: gteDate,
+      sortColumn: "date",
+      sortOrder: "ascending",
+    });
+
+    this.logger.info(
+      `We have ${salesorders.length} salesorders that changed since last sync run.`,
+    );
+    if (salesorders.length === 0) {
+      await this.cronState.set({
+        lastRun: new Date(),
+        lastRunStatus: "success",
+      });
+      return;
+    }
+
+    for (const salesorder of salesorders) {
+      // We first have to check, if we already have a Zoho Customer to be connected to
+      // this salesorder
+      const zohoCustomerExist = await this.db.zohoContact.findUnique({
+        where: {
+          id_zohoAppId: {
+            id: salesorder.customer_id,
+            zohoAppId: this.zohoApp.id,
+          },
+        },
+      });
+      if (zohoCustomerExist) {
+        this.logger.info(
+          // eslint-disable-next-line max-len
+          `ZohoContact ${zohoCustomerExist.id} is related to ZohoSalesOrder ${salesorder.salesorder_id} - Order Number ${salesorder.salesorder_number}`,
+        );
+      } else {
+        this.logger.info(
+          // eslint-disable-next-line max-len
+          `No internal contact found for zoho salesorder id ${salesorder.salesorder_id} - Order Number ${salesorder.salesorder_number}`,
+        );
+      }
+
+      /**
+       * The preferred user language can be set as custom field for the salesorder
+       */
+      const language = this.parseLanguage(
+        (salesorder?.[CustomFieldApiName.PREFERRED_LANGUAGE] as string) ??
+          undefined,
+      );
+
+      // Connect or create the internal contact using the email address
+      // connected with this salesorder
+      const contactConnectOrCreate: Prisma.ContactCreateNestedManyWithoutOrdersInput =
+        salesorder.email
+          ? {
+              connectOrCreate: {
+                where: {
+                  email_tenantId: {
+                    email: salesorder.email.toLowerCase(),
+                    tenantId: this.tenantId,
+                  },
+                },
+                create: {
+                  id: id.id("contact"),
+                  email: salesorder.email.toLowerCase(),
+                  tenant: {
+                    connect: {
+                      id: this.tenantId,
+                    },
+                  },
+                },
+              },
+            }
+          : {};
+
+      // Create or connect the internal order using the salesorder number as identifier
+      const orderCreateOrConnect: Prisma.OrderUpdateOneRequiredWithoutZohoSalesOrdersNestedInput =
+        {
+          connectOrCreate: {
+            where: {
+              orderNumber_tenantId: {
+                orderNumber: salesorder.salesorder_number,
+                tenantId: this.tenantId,
+              },
+            },
+            create: {
+              id: id.id("order"),
+              orderNumber: salesorder.salesorder_number,
+              date: new Date(salesorder.date),
+              totalPriceGross: salesorder.total,
+              tenant: {
+                connect: {
+                  id: this.tenantId,
+                },
+              },
+              // TODO connectOrCreate shippingAddress in salesorder sync to eci
+              shippingAddress: {},
+              // TODO connectOrCreate billingAddress in salesorder sync to eci
+              billingAddress: {},
+              contacts: contactConnectOrCreate,
+              language,
+            },
+          },
+        };
+      const zohoContactConnect: Prisma.ZohoContactCreateNestedOneWithoutZohoSalesOrderInput =
+        zohoCustomerExist
+          ? {
+              connect: {
+                id_zohoAppId: {
+                  id: salesorder.customer_id,
+                  zohoAppId: this.zohoApp.id,
+                },
+              },
+            }
+          : {};
+
+      const createdSalesOrder = await this.db.zohoSalesOrder.upsert({
+        where: {
+          id_zohoAppId: {
+            id: salesorder.salesorder_id,
+            zohoAppId: this.zohoApp.id,
+          },
+        },
+        create: {
+          id: salesorder.salesorder_id,
+          createdAt: new Date(salesorder.created_time),
+          updatedAt: new Date(salesorder.last_modified_time),
+          zohoApp: {
+            connect: {
+              id: this.zohoApp.id,
+            },
+          },
+          order: orderCreateOrConnect,
+          zohoContact: zohoContactConnect,
+        },
+        update: {
+          createdAt: new Date(salesorder.created_time),
+          updatedAt: new Date(salesorder.last_modified_time),
+          order: {
+            update: {
+              date: new Date(salesorder.date),
+            },
+          },
+          zohoContact: zohoContactConnect,
+        },
+        include: {
+          order: {
+            include: {
+              _count: {
+                select: {
+                  lineItems: true,
+                },
+              },
+            },
+          },
+        },
+      });
+
+      const internalOrderId = createdSalesOrder.orderId;
+
+      // LINE ITEMs and addresses sync - pulls the full salesorder from Zoho only
+      // if something has changed or if we are missing data internally
+      if (
+        isAfter(
+          new Date(salesorder.last_modified_time),
+          createdSalesOrder.updatedAt,
+        ) ||
+        createdSalesOrder.order._count.lineItems === 0
+      ) {
+        this.logger.info(
+          // eslint-disable-next-line max-len
+          `Pulling full salesorder ${salesorder.salesorder_id} from Zoho - ${salesorder.salesorder_number}`,
+        );
+        const fullSalesorder = await this.zoho.salesOrder.get(
+          salesorder.salesorder_id,
+        );
+
+        if (!fullSalesorder) {
+          this.logger.error(
+            `No data returned from Zoho for SalesOrder ${salesorder.salesorder_id}`,
+          );
+          continue;
+        }
+        if (!fullSalesorder.line_items) {
+          this.logger.error(
+            `No line items for SalesOrder ${salesorder.salesorder_id}`,
+          );
+          continue;
+        }
+        const lineItems = fullSalesorder.line_items;
+
+        for (const lineItem of lineItems) {
+          const uniqueString = uniqueStringOrderLine(
+            salesorder.salesorder_number,
+            lineItem.sku,
+            lineItem.quantity,
+          );
+
+          // Lookup of the product variant SKU in our internal DB
+          const productVariantLookup = await this.db.productVariant.findUnique({
+            where: {
+              sku_tenantId: {
+                sku: lineItem.sku,
+                tenantId: this.tenantId,
+              },
+            },
+          });
+          if (!productVariantLookup) {
+            this.logger.warn(
+              // eslint-disable-next-line max-len
+              `No internal product variant found for SKU ${lineItem.sku}! Can't process this line item`,
+            );
+            continue;
+          }
+
+          const warehouse = lineItem.warehouse_id
+            ? await this.db.zohoWarehouse.findUnique({
+                where: {
+                  id_zohoAppId: {
+                    id: lineItem.warehouse_id,
+                    zohoAppId: this.zohoApp.id,
+                  },
+                },
+              })
+            : null;
+
+          /**
+           * Only try to connect a warehouse, if we have one related to
+           * this line item.
+           */
+          const warehouseConnect = warehouse?.warehouseId
+            ? { connect: { id: warehouse.warehouseId } }
+            : {};
+
+          await this.db.zohoLineItem.upsert({
+            where: {
+              id_zohoAppId: {
+                id: lineItem.line_item_id,
+                zohoAppId: this.zohoApp.id,
+              },
+            },
+            create: {
+              id: lineItem.line_item_id,
+              lineItem: {
+                connectOrCreate: {
+                  where: {
+                    uniqueString_tenantId: {
+                      uniqueString,
+                      tenantId: this.tenantId,
+                    },
+                  },
+                  create: {
+                    id: id.id("lineItem"),
+                    uniqueString,
+                    order: {
+                      connect: {
+                        id: internalOrderId,
+                      },
+                    },
+                    quantity: lineItem.quantity,
+                    discountValueNet: lineItem.discount_amount,
+                    taxPercentage: lineItem.tax_percentage,
+                    totalPriceNet: lineItem.item_total,
+                    warehouse: warehouseConnect,
+                    productVariant: {
+                      connect: {
+                        id: productVariantLookup.id,
+                      },
+                    },
+                    tenant: {
+                      connect: {
+                        id: this.tenantId,
+                      },
+                    },
+                  },
+                },
+              },
+              zohoApp: {
+                connect: {
+                  id: this.zohoApp.id,
+                },
+              },
+            },
+            update: {
+              lineItem: {
+                update: {
+                  quantity: lineItem.quantity,
+                  discountValueNet: lineItem.discount_amount,
+                  taxPercentage: lineItem.tax_percentage,
+                  totalPriceNet: lineItem.item_total,
+                },
+              },
+            },
+          });
+        }
+
+        // if we have payments connected, we can connect them internally as well
+        for (const payment of fullSalesorder.payments) {
+          const zohoPaymentExist = await this.db.zohoPayment.findUnique({
+            where: {
+              id_zohoAppId: {
+                id: payment.payment_id,
+                zohoAppId: this.zohoApp.id,
+              },
+            },
+            include: {
+              payment: true,
+            },
+          });
+          if (zohoPaymentExist && zohoPaymentExist.paymentId) {
             this.logger.info(
-                `This seems to be our first sync run. Setting GTE date to ${gteDate}`,
+              // eslint-disable-next-line max-len
+              `Connecting Zoho payment ${zohoPaymentExist.id} with internal order id ${internalOrderId}`,
             );
-        } else {
-            this.logger.info(`Setting GTE date to ${gteDate}`);
-        }
-
-        /**
-         * All salesorder as overview. Sorted by salesorder date ascending
-         */
-        const salesorders = await this.zoho.salesOrder.list({
-            createdDateStart: gteDate,
-            sortColumn: "date",
-            sortOrder: "ascending",
-        });
-
-        this.logger.info(
-            `We have ${salesorders.length} salesorders that changed since last sync run.`,
-        );
-        if (salesorders.length === 0) {
-            await this.cronState.set({
-                lastRun: new Date(),
-                lastRunStatus: "success",
-            });
-            return;
-        }
-
-        for (const salesorder of salesorders) {
-            // We first have to check, if we already have a Zoho Customer to be connected to
-            // this salesorder
-            const zohoCustomerExist = await this.db.zohoContact.findUnique({
-                where: {
-                    id_zohoAppId: {
-                        id: salesorder.customer_id,
-                        zohoAppId: this.zohoApp.id,
-                    },
-                },
-            });
-            if (zohoCustomerExist) {
-                this.logger.info(
-                    // eslint-disable-next-line max-len
-                    `ZohoContact ${zohoCustomerExist.id} is related to ZohoSalesOrder ${salesorder.salesorder_id} - Order Number ${salesorder.salesorder_number}`,
-                );
-            } else {
-                this.logger.info(
-                    // eslint-disable-next-line max-len
-                    `No internal contact found for zoho salesorder id ${salesorder.salesorder_id} - Order Number ${salesorder.salesorder_number}`,
-                );
-            }
-
-            /**
-             * The preferred user language can be set as custom field for the salesorder
-             */
-            const language = this.parseLanguage(
-                (salesorder?.[CustomFieldApiName.PREFERRED_LANGUAGE] as string) ??
-                undefined,
-            );
-
-            // Connect or create the internal contact using the email address
-            // connected with this salesorder
-            const contactConnectOrCreate: Prisma.ContactCreateNestedManyWithoutOrdersInput =
-                salesorder.email
-                    ? {
-                        connectOrCreate: {
-                            where: {
-                                email_tenantId: {
-                                    email: salesorder.email.toLowerCase(),
-                                    tenantId: this.tenantId,
-                                },
-                            },
-                            create: {
-                                id: id.id("contact"),
-                                email: salesorder.email.toLowerCase(),
-                                tenant: {
-                                    connect: {
-                                        id: this.tenantId,
-                                    },
-                                },
-                            },
-                        },
-                    }
-                    : {};
-            
-            // Create or connect the internal order using the salesorder number as identifier
-            const orderCreateOrConnect: Prisma.OrderUpdateOneRequiredWithoutZohoSalesOrdersNestedInput =
-            {
-                connectOrCreate: {
-                    where: {
-                        orderNumber_tenantId: {
-                            orderNumber: salesorder.salesorder_number,
-                            tenantId: this.tenantId,
-                        },
-                    },
-                    create: {
-                        id: id.id("order"),
-                        orderNumber: salesorder.salesorder_number,
-                        date: new Date(salesorder.date),
-                        totalPriceGross: salesorder.total,
-                        tenant: {
-                            connect: {
-                                id: this.tenantId,
-                            },
-                        },
-                        // TODO connectOrCreate shippingAddress in salesorder sync to eci
-                        shippingAddress: {},
-                        // TODO connectOrCreate billingAddress in salesorder sync to eci
-                        billingAddress: {},
-                        contacts: contactConnectOrCreate,
-                        language,
-                    },
-                },
-            };
-            const zohoContactConnect: Prisma.ZohoContactCreateNestedOneWithoutZohoSalesOrderInput =
-                zohoCustomerExist
-                    ? {
-                        connect: {
-                            id_zohoAppId: {
-                                id: salesorder.customer_id,
-                                zohoAppId: this.zohoApp.id,
-                            },
-                        },
-                    }
-                    : {};
-
-            const createdSalesOrder = await this.db.zohoSalesOrder.upsert({
-                where: {
-                    id_zohoAppId: {
-                        id: salesorder.salesorder_id,
-                        zohoAppId: this.zohoApp.id,
-                    },
-                },
-                create: {
-                    id: salesorder.salesorder_id,
-                    createdAt: new Date(salesorder.created_time),
-                    updatedAt: new Date(salesorder.last_modified_time),
-                    zohoApp: {
-                        connect: {
-                            id: this.zohoApp.id,
-                        },
-                    },
-                    order: orderCreateOrConnect,
-                    zohoContact: zohoContactConnect,
-                },
-                update: {
-                    createdAt: new Date(salesorder.created_time),
-                    updatedAt: new Date(salesorder.last_modified_time),
-                    order: {
-                        update: {
-                            date: new Date(salesorder.date),
-                        },
-                    },
-                    zohoContact: zohoContactConnect,
-                },
-                include: {
-                    order: {
-                        include: {
-                            _count: {
-                                select: {
-                                    lineItems: true,
-                                },
-                            },
-                        },
-                    },
-                },
-            });
-
-            const internalOrderId = createdSalesOrder.orderId;
-
-            // LINE ITEMs and addresses sync - pulls the full salesorder from Zoho only
-            // if something has changed or if we are missing data internally
-            if (
-                isAfter(
-                    new Date(salesorder.last_modified_time),
-                    createdSalesOrder.updatedAt,
-                ) ||
-                createdSalesOrder.order._count.lineItems === 0
-            ) {
-                this.logger.info(
-                    // eslint-disable-next-line max-len
-                    `Pulling full salesorder ${salesorder.salesorder_id} from Zoho - ${salesorder.salesorder_number}`,
-                );
-                const fullSalesorder = await this.zoho.salesOrder.get(
-                    salesorder.salesorder_id,
-                );
-
-                if (!fullSalesorder) {
-                    this.logger.error(
-                        `No data returned from Zoho for SalesOrder ${salesorder.salesorder_id}`,
-                    );
-                    continue;
-                }
-                if (!fullSalesorder.line_items) {
-                    this.logger.error(
-                        `No line items for SalesOrder ${salesorder.salesorder_id}`,
-                    );
-                    continue;
-                }
-                const lineItems = fullSalesorder.line_items;
-
-                for (const lineItem of lineItems) {
-                    const uniqueString = uniqueStringOrderLine(
-                        salesorder.salesorder_number,
-                        lineItem.sku,
-                        lineItem.quantity,
-                    );
-
-                    // Lookup of the product variant SKU in our internal DB
-                    const productVariantLookup = await this.db.productVariant.findUnique({
-                        where: {
-                            sku_tenantId: {
-                                sku: lineItem.sku,
-                                tenantId: this.tenantId,
-                            },
-                        },
-                    });
-                    if (!productVariantLookup) {
-                        this.logger.warn(
-                            // eslint-disable-next-line max-len
-                            `No internal product variant found for SKU ${lineItem.sku}! Can't process this line item`,
-                        );
-                        continue;
-                    }
-
-                    const warehouse = lineItem.warehouse_id
-                        ? await this.db.zohoWarehouse.findUnique({
-                            where: {
-                                id_zohoAppId: {
-                                    id: lineItem.warehouse_id,
-                                    zohoAppId: this.zohoApp.id,
-                                },
-                            },
-                        })
-                        : null;
-
-                    /**
-                     * Only try to connect a warehouse, if we have one related to
-                     * this line item.
-                     */
-                    const warehouseConnect = warehouse?.warehouseId
-                        ? { connect: { id: warehouse.warehouseId } }
-                        : {};
-
-                    await this.db.zohoLineItem.upsert({
-                        where: {
-                            id_zohoAppId: {
-                                id: lineItem.line_item_id,
-                                zohoAppId: this.zohoApp.id,
-                            },
-                        },
-                        create: {
-                            id: lineItem.line_item_id,
-                            lineItem: {
-                                connectOrCreate: {
-                                    where: {
-                                        uniqueString_tenantId: {
-                                            uniqueString,
-                                            tenantId: this.tenantId,
-                                        },
-                                    },
-                                    create: {
-                                        id: id.id("lineItem"),
-                                        uniqueString,
-                                        order: {
-                                            connect: {
-                                                id: internalOrderId,
-                                            },
-                                        },
-                                        quantity: lineItem.quantity,
-                                        discountValueNet: lineItem.discount_amount,
-                                        taxPercentage: lineItem.tax_percentage,
-                                        totalPriceNet: lineItem.item_total,
-                                        warehouse: warehouseConnect,
-                                        productVariant: {
-                                            connect: {
-                                                id: productVariantLookup.id,
-                                            },
-                                        },
-                                        tenant: {
-                                            connect: {
-                                                id: this.tenantId,
-                                            },
-                                        },
-                                    },
-                                },
-                            },
-                            zohoApp: {
-                                connect: {
-                                    id: this.zohoApp.id,
-                                },
-                            },
-                        },
-                        update: {
-                            lineItem: {
-                                update: {
-                                    quantity: lineItem.quantity,
-                                    discountValueNet: lineItem.discount_amount,
-                                    taxPercentage: lineItem.tax_percentage,
-                                    totalPriceNet: lineItem.item_total,
-                                },
-                            },
-                        },
-                    });
-                }
-
-                // if we have payments connected, we can connect them internally as well
-                for (const payment of fullSalesorder.payments) {
-                    const zohoPaymentExist = await this.db.zohoPayment.findUnique({
-                        where: {
-                            id_zohoAppId: {
-                                id: payment.payment_id,
-                                zohoAppId: this.zohoApp.id,
-                            },
-                        },
-                        include: {
-                            payment: true,
-                        },
-                    });
-                    if (zohoPaymentExist && zohoPaymentExist.paymentId) {
-                        this.logger.info(
-                            // eslint-disable-next-line max-len
-                            `Connecting Zoho payment ${zohoPaymentExist.id} with internal order id ${internalOrderId}`,
-                        );
-                        await this.db.order.update({
-                            where: {
-                                id: internalOrderId,
-                            },
-                            data: {
-                                payments: {
-                                    connect: {
-                                        id: zohoPaymentExist.paymentId,
-                                    },
-                                },
-                            },
-                        });
-                    }
-                }
-
-                /**
-                 * Update the order addresses in our internal db
-                 */
-                await addresses(
-                    this.db,
-                    internalOrderId,
-                    this.tenantId,
-                    this.logger,
-                ).sync(
-                    fullSalesorder.shipping_address,
-                    fullSalesorder.billing_address,
-                    fullSalesorder.contact_person_details,
-                    fullSalesorder.customer_name,
-                );
-            }
-        }
-
-        await this.cronState.set({
-            lastRun: new Date(),
-            lastRunStatus: "success",
-        });
-    }
-
-    public async syncFromECI(): Promise<void> {
-        const ordersFromEciDb = await this.db.order.findMany({
-            where: {
-                tenant: {
-                    id: this.zohoApp.tenantId,
-                },
-                // filter out orders that are cancled (for example in saleor)
-                orderStatus: "confirmed",
-                // filter out zohoSalesorders with the current AppId like this we find the orders,
-                // that we do not yet have a ZohoId in the DB
-                zohoSalesOrders: {
-                    none: {
-                        zohoAppId: this.zohoApp.id,
-                    },
-                },
-                // filter out orders which are newer than 10min to increase the likelihood that all
-                // zoho sub entities (like zohoContactPersons, zohoAddresses etc.) are already synced
-                createdAt: {
-                    lte: addMinutes(new Date, -10),
-                },
-            },
-            include: {
-                lineItems: {
-                    include: {
-                        productVariant: {
-                            include: {
-                                zohoItem: {
-                                    where: {
-                                        zohoAppId: this.zohoApp.id
-                                    }
-                                }
-                            }
-                        },
-                        warehouse: {
-                            include: {
-                                zohoWarehouse: {
-                                    where: {
-                                        zohoAppId: this.zohoApp.id
-                                    }
-                                }
-                            }
-                        }
-                    }
-                },
-<<<<<<< HEAD
+            await this.db.order.update({
+              where: {
+                id: internalOrderId,
+              },
+              data: {
+                payments: {
+                  connect: {
+                    id: zohoPaymentExist.paymentId,
+                  },
+                },
               },
             });
           }
@@ -502,137 +432,230 @@
           fullSalesorder.billing_address,
           fullSalesorder.contact_person_details,
           fullSalesorder.customer_name,
-=======
-                mainContact: {
-                    include: {
-                        zohoContactPersons: {
-                            where: {
-                                zohoAppId: this.zohoApp.id,
-                            }
-                        },
-                    }
-                },
-                contacts: {
-                    where: {
-                        tenantId: this.zohoApp.tenantId,
-                    },
-                    include: {
-                        zohoContactPersons: {
-                            where: {
-                                zohoAppId: this.zohoApp.id,
-                            }
-                        },
-                    },
-                },
-                shippingAddress: {
-                    include: {
-                        zohoAddress: true,
-                    },
-                },
-                billingAddress: {
-                    include: {
-                        zohoAddress: true,
-                    },
-                },
-            },
+        );
+      }
+    }
+
+    await this.cronState.set({
+      lastRun: new Date(),
+      lastRunStatus: "success",
+    });
+  }
+
+  public async syncFromECI(): Promise<void> {
+    const ordersFromEciDb = await this.db.order.findMany({
+      where: {
+        tenant: {
+          id: this.zohoApp.tenantId,
+        },
+        // filter out orders that are cancled (for example in saleor)
+        orderStatus: "confirmed",
+        // filter out zohoSalesorders with the current AppId like this we find the orders,
+        // that we do not yet have a ZohoId in the DB
+        zohoSalesOrders: {
+          none: {
+            zohoAppId: this.zohoApp.id,
+          },
+        },
+        // filter out orders which are newer than 10min to increase the likelihood that all
+        // zoho sub entities (like zohoContactPersons, zohoAddresses etc.) are already synced
+        createdAt: {
+          lte: addMinutes(new Date(), -10),
+        },
+      },
+      include: {
+        lineItems: {
+          include: {
+            productVariant: {
+              include: {
+                zohoItem: {
+                  where: {
+                    zohoAppId: this.zohoApp.id,
+                  },
+                },
+              },
+            },
+            warehouse: {
+              include: {
+                zohoWarehouse: {
+                  where: {
+                    zohoAppId: this.zohoApp.id,
+                  },
+                },
+              },
+            },
+          },
+        },
+        mainContact: {
+          include: {
+            zohoContactPersons: {
+              where: {
+                zohoAppId: this.zohoApp.id,
+              },
+            },
+          },
+        },
+        contacts: {
+          where: {
+            tenantId: this.zohoApp.tenantId,
+          },
+          include: {
+            zohoContactPersons: {
+              where: {
+                zohoAppId: this.zohoApp.id,
+              },
+            },
+          },
+        },
+        shippingAddress: {
+          include: {
+            zohoAddress: true,
+          },
+        },
+        billingAddress: {
+          include: {
+            zohoAddress: true,
+          },
+        },
+      },
+    });
+    this.logger.info(
+      `Received ${
+        ordersFromEciDb.length
+      } orders that are not synced with Zoho: ${ordersFromEciDb
+        .map((o) => o.orderNumber)
+        .join(",")}`,
+    );
+
+    const salesorderToConfirm: SalesOrder[] = [];
+    for (const order of ordersFromEciDb) {
+      // Create a salesorder in Zoho:
+      // We need one main contact and a contact person to be related to the order.
+      // We need to check if we have discounts on line item level or on salesorder level
+      // We need to call create and check, if the returned total gross values matches the order gross from our DB
+      // TODO create test with mocked client
+      try {
+        // Order validation
+        if (!order.totalPriceGross && !order.totalPriceNet) {
+          throw new Error(
+            "IMPORTANT: Neither order totalPriceNet or totalPriceGross is set. Please check and correct it manually in ECI db",
+          );
+        }
+        // eslint-disable-next-line camelcase
+        const discount_type = order.discountValueNet
+          ? "entity_level"
+          : "item_level";
+        const createSalesOrderBody: CreateSalesOrder = {
+          salesorder_number: order.orderNumber,
+          reference_number: order.referenceNumber ?? undefined,
+          line_items: orderToZohoLineItems(order, discount_type),
+          customer_id: await orderToMainContactId(order, this.db, this.logger), // TODO remove fallback after first run in prod
+          contact_persons: order.contacts.flatMap((eciContact) =>
+            eciContact.zohoContactPersons.map(
+              (zohoContactPerson) => zohoContactPerson.id,
+            ),
+          ), // TODO: add checks like in lineItems
+          discount_type,
+          discount: calculateDiscount(order.discountValueNet, "fixed"),
+          // TODO: create sync job: addresses.syncFromECI
+          billing_address_id: addressToZohoAddressId(order.billingAddress),
+          shipping_address_id: addressToZohoAddressId(order.shippingAddress),
+        };
+        const createdSalesOrder = await this.zoho.salesOrder.create(
+          createSalesOrderBody,
+        );
+        // TODO: add logic for handling the case where a salesorder was already created but no zohosalesorder was set in eci db
+        await this.db.zohoSalesOrder.create({
+          data: {
+            id: createdSalesOrder.salesorder_id,
+            order: {
+              connect: {
+                id: order.id,
+              },
+            },
+            zohoApp: {
+              connect: {
+                id: this.zohoApp.id,
+              },
+            },
+            createdAt: new Date(createdSalesOrder.created_time),
+            updatedAt: new Date(createdSalesOrder.last_modified_time),
+            // zohoContact // TODO is this needed? --> remove it from the schema if it is really not needed
+            // zohoContactPerson // TODO is this needed? --> remove it from the schema if it is really not needed
+          },
         });
         this.logger.info(
-            `Received ${ordersFromEciDb.length
-            } orders that are not synced with Zoho: ${ordersFromEciDb
-                .map((o) => o.orderNumber)
-                .join(",")}`,
->>>>>>> 232720ee
-        );
-
-        const salesorderToConfirm: SalesOrder[] = [];
-        for (const order of ordersFromEciDb) {
-            // Create a salesorder in Zoho:
-            // We need one main contact and a contact person to be related to the order.
-            // We need to check if we have discounts on line item level or on salesorder level
-            // We need to call create and check, if the returned total gross values matches the order gross from our DB
-            // TODO create test with mocked client
-            try {
-                // Order validation
-                if (!order.totalPriceGross && !order.totalPriceNet) {
-                    throw new Error("IMPORTANT: Neither order totalPriceNet or totalPriceGross is set. Please check and correct it manually in ECI db");
-                }
-                const discount_type = order.discountValueNet ? "entity_level" : "item_level";
-                const createSalesOrderBody: CreateSalesOrder = {
-                    salesorder_number: order.orderNumber,
-                    reference_number: order.referenceNumber ?? undefined,
-                    line_items: orderToZohoLineItems(order, discount_type),
-                    customer_id: await orderToMainContactId(order, this.db, this.logger), // TODO remove fallback after first run in prod
-                    contact_persons: order.contacts.flatMap((eciContact) => eciContact.zohoContactPersons.map((zohoContactPerson) => zohoContactPerson.id)), // TODO: add checks like in lineItems
-                    discount_type,
-                    discount: calculateDiscount(order.discountValueNet, 'fixed'),
-                    // TODO: create sync job: addresses.syncFromECI
-                    billing_address_id: addressToZohoAddressId(order.billingAddress),
-                    shipping_address_id: addressToZohoAddressId(order.shippingAddress),
-                };
-                const createdSalesOrder = await this.zoho.salesOrder.create(createSalesOrderBody);
-                // TODO: add logic for handling the case where a salesorder was already created but no zohosalesorder was set in eci db
-                await this.db.zohoSalesOrder.create({
-                    data: {
-                        id: createdSalesOrder.salesorder_id,
-                        order: {
-                            connect: {
-                                id: order.id,
-                            }
-                        },
-                        zohoApp: {
-                            connect: {
-                                id: this.zohoApp.id,
-                            }
-                        },
-                        createdAt: new Date(createdSalesOrder.created_time),
-                        updatedAt: new Date(createdSalesOrder.last_modified_time),
-                        // zohoContact // TODO is this needed? --> remove it from the schema if it is really not needed
-                        // zohoContactPerson // TODO is this needed? --> remove it from the schema if it is really not needed
-                    },
-                });
-                this.logger.info(
-                    `Successfully created zoho salesorder ${createdSalesOrder.salesorder_number}`
-                    {
-                        orderId: order.id,
-                        mainContactId: order.mainContactId,
-                        orderNumber: order.orderNumber,
-                        referenceNumber: order.referenceNumber,
-                        zohoAppId: this.zohoApp.id,
-                        tenantId: this.tenantId,
-                    },
-                );
-                if (order.totalPriceNet && createdSalesOrder.sub_total !== order.totalPriceNet) {
-                    throw new Error("IMPORTANT: Order net totals from saleor and ECI do not match. The Order was therefore not confirmed automatically in Zoho, please check them manually and confirm the order in Zoho.");
-                }
-                if (order.totalPriceGross && createdSalesOrder.total !== order.totalPriceGross) {
-                    throw new Error("IMPORTANT: Order gross totals from saleor and ECI do not match. The Order was therefore not confirmed automatically in Zoho, please check them manually and confirm the order in Zoho.");
-                }
-                salesorderToConfirm.push(createdSalesOrder);
-            } catch (err) {
-                if (err instanceof Warning) {
-                    // TODO make an update on Order and increase Warning counter, if warning counter over threshold 5 -> log an error instead
-                    this.logger.warn(err.message, { eciOrderId: order.id });
-                } else if (err instanceof Error) {
-                    this.logger.error(err.message, { eciOrderId: order.id });
-                } else {
-                    this.logger.error("An unknown Error occured: " + (err as any)?.toString(), { eciOrderId: order.id });
-                }
-            }
-            try {
-                await this.zoho.salesOrder.confirm(salesorderToConfirm.map((so) => so.salesorder_id));
-                this.logger.info(
-                    `Successfully confirmed ${salesorderToConfirm.length} orders: ${salesorderToConfirm
-                        .map((o) => o.salesorder_number)
-                        .join(",")}`,
-                );
-            } catch(err){
-                const errorMsg = err instanceof Error ? `${err.name}:\n${err.message}` : JSON.stringify(err)
-                this.logger.error("Could not confirm all salesorders after creating them. Please check Zoho and confirm them manually.", {
-                    submitedSalesorderIds: salesorderToConfirm.map((so) => so.salesorder_id),
-                    submitedSalesorderNumbers: salesorderToConfirm.map((so) => so.salesorder_number),
-                    zohoClientErrorMessage: errorMsg,
-                })
-            }
-        }
+          `Successfully created zoho salesorder ${createdSalesOrder.salesorder_number}`,
+          {
+            orderId: order.id,
+            mainContactId: order.mainContactId,
+            orderNumber: order.orderNumber,
+            referenceNumber: order.referenceNumber,
+            zohoAppId: this.zohoApp.id,
+            tenantId: this.tenantId,
+          },
+        );
+        if (
+          order.totalPriceNet &&
+          createdSalesOrder.sub_total !== order.totalPriceNet
+        ) {
+          throw new Error(
+            // eslint-disable-next-line max-len
+            "IMPORTANT: Order net totals from saleor and ECI do not match. The Order was therefore not confirmed automatically in Zoho, please check them manually and confirm the order in Zoho.",
+          );
+        }
+        if (
+          order.totalPriceGross &&
+          createdSalesOrder.total !== order.totalPriceGross
+        ) {
+          throw new Error(
+            "IMPORTANT: Order gross totals from saleor and ECI do not match. The Order was therefore not confirmed automatically in Zoho, please check them manually and confirm the order in Zoho.",
+          );
+        }
+        salesorderToConfirm.push(createdSalesOrder);
+      } catch (err) {
+        if (err instanceof Warning) {
+          // TODO make an update on Order and increase Warning counter, if warning counter over threshold 5 -> log an error instead
+          this.logger.warn(err.message, { eciOrderId: order.id });
+        } else if (err instanceof Error) {
+          this.logger.error(err.message, { eciOrderId: order.id });
+        } else {
+          this.logger.error(
+            "An unknown Error occured: " + (err as any)?.toString(),
+            { eciOrderId: order.id },
+          );
+        }
+      }
+      try {
+        await this.zoho.salesOrder.confirm(
+          salesorderToConfirm.map((so) => so.salesorder_id),
+        );
+        this.logger.info(
+          `Successfully confirmed ${
+            salesorderToConfirm.length
+          } orders: ${salesorderToConfirm
+            .map((o) => o.salesorder_number)
+            .join(",")}`,
+        );
+      } catch (err) {
+        const errorMsg =
+          err instanceof Error
+            ? `${err.name}:\n${err.message}`
+            : JSON.stringify(err);
+        this.logger.error(
+          // eslint-disable-next-line max-len
+          "Could not confirm all salesorders after creating them. Please check Zoho and confirm them manually.",
+          {
+            submitedSalesorderIds: salesorderToConfirm.map(
+              (so) => so.salesorder_id,
+            ),
+            submitedSalesorderNumbers: salesorderToConfirm.map(
+              (so) => so.salesorder_number,
+            ),
+            zohoClientErrorMessage: errorMsg,
+          },
+        );
+      }
     }
+  }
 }