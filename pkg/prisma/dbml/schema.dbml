//// ------------------------------------------------------
//// THIS FILE WAS AUTOMATICALLY GENERATED (DO NOT MODIFY)
//// ------------------------------------------------------

Table eci_User {
  id String [pk]
  name String [note: 'A user\'s fullname']
  email String [unique, not null]
  password String
  eci_User_Tenants eci_User_Tenant [not null, note: 'The tenants, that the user is member of']

  Note: 'ECI Internal models are prefixed with eci_ - these models store internal data like ECI users
'
}

Table eci_User_Tenant {
  id String [pk]
  createdAt DateTime [default: `now()`, not null]
  updatedAt DateTime [not null]
  user eci_User [not null]
  userId String [not null]
  tenant Tenant [not null]
  tenantId String [not null]
  role eci_User_Tenant_Role [not null]

  Note: 'Mapping of user to tenant and their related rights. User tenant membership'
}

Table Cookies {
  id String [pk]
  key String [not null]
  value String [not null]
  installedSaleorApp InstalledSaleorApp
  installedSaleorAppId String

  Note: 'ECI Internal model to store cookies / additional headers, that
might be needed for some apps'
}

Table SaleorOrder {
  id String [not null, note: 'Saleor Internal Id']
  createdAt DateTime [not null]
  order Order [not null]
  orderId String [not null]
  orderNumber String [not null]
  installedSaleorApp InstalledSaleorApp [not null]
  installedSaleorAppId String [not null]
  saleorPayment SaleorPayment [not null]

  indexes {
    (id, installedSaleorAppId) [unique]
    (orderId, installedSaleorAppId) [unique]
  }
}

Table SaleorCustomer {
  id String [not null, note: 'Saleor Internal Id']
  createdAt DateTime [not null]
  updatedAt DateTime [not null]
  customer Contact [not null]
  customerId String [not null]
  installedSaleorApp InstalledSaleorApp [not null]
  installedSaleorAppId String [not null]

  indexes {
    (id, installedSaleorAppId) [unique]
  }
}

Table SaleorPackage {
  id String [not null, note: 'Saleor Internal Id']
  createdAt DateTime [not null]
  package Package [not null]
  packageId String [not null]
  installedSaleorApp InstalledSaleorApp [not null]
  installedSaleorAppId String [not null]

  indexes {
    (id, installedSaleorAppId) [unique]
  }
}

Table SaleorFulfillmentLine {
  id String [not null, note: 'Saleor Internal Id']
  packagelineItem PackageLineItem [not null]
  packageLineItemId String [not null]
  installedSaleorApp InstalledSaleorApp [not null]
  installedSaleorAppId String [not null]

  indexes {
    (id, installedSaleorAppId) [unique]
  }
}

Table SaleorOrderLineItem {
  id String [not null, note: 'Saleor Internal Id']
  orderLineItem OrderLineItem [not null]
  orderLineItemId String [not null]
  installedSaleorApp InstalledSaleorApp [not null]
  installedSaleorAppId String [not null]

  indexes {
    (id, installedSaleorAppId) [unique]
  }
}

Table SaleorPayment {
  id String [not null, note: 'Saleor Internal Id']
  createdAt DateTime [not null]
  updatedAt DateTime [not null]
  saleorOrder SaleorOrder
  saleorOrderId String
  payment Payment
  paymentId String
  installedSaleorApp InstalledSaleorApp [not null]
  installedSaleorAppId String [not null]

  indexes {
    (id, installedSaleorAppId) [unique]
  }
}

Table SaleorProductVariant {
  id String [not null, note: 'Saleor internal product variant id']
  productId String [not null, note: 'Saleor internal product Id']
  updatedAt DateTime [not null]
  productVariant ProductVariant [not null]
  productVariantId String [not null]
  installedSaleorApp InstalledSaleorApp [not null]
  installedSaleorAppId String [not null]

  indexes {
    (id, installedSaleorAppId) [unique]
  }
}

Table SaleorWarehouse {
  id String [not null, note: 'Saleor Internal Id']
  warehouse Warehouse [not null]
  warehouseId String [not null]
  installedSaleorApp InstalledSaleorApp [not null]
  installedSaleorAppId String [not null]

  indexes {
    (id, installedSaleorAppId) [unique]
  }
}

Table SaleorPaymentGateway {
  id String [not null, note: 'Saleor Internal Id']
  installedSaleorApp InstalledSaleorApp [not null]
  installedSaleorAppId String [not null]
  paymentMethods PaymentMethod [not null]

  indexes {
    (id, installedSaleorAppId) [unique]
  }
}

Table ZohoItem {
  id String [not null, note: 'Zoho Internal Id']
  createdAt DateTime [not null]
  updatedAt DateTime [not null]
  productVariant ProductVariant [not null]
  productVariantId String [not null]
  zohoApp ZohoApp [not null]
  zohoAppId String [not null]

  indexes {
    (id, zohoAppId) [unique]
  }
}

Table ZohoPackage {
  id String [not null, note: 'Zoho Internal Id']
  shipmentId String
  createdAt DateTime [not null]
  updatedAt DateTime [not null]
  shipmentStatus String
  package Package [not null]
  packageId String [not null]
  zohoApp ZohoApp [not null]
  zohoAppId String [not null]

  indexes {
    (id, zohoAppId) [unique]
  }
}

Table ZohoContact {
  id String [not null]
  createdAt DateTime
  updatedAt DateTime
  datevId Int [note: 'When using the DATEV integration from Zoho Books, this field might come in handy.
/ Needs customFieldDatevContact in ZohoApp set']
  zohoApp ZohoApp [not null]
  zohoAppId String [not null]
  zohoContactPerson ZohoContactPerson [not null]
  zohoSalesOrder ZohoSalesOrder [not null]
  zohoAddress ZohoAddress [not null]

  indexes {
    (id, zohoAppId) [unique]
  }
}

Table ZohoContactPerson {
  id String [not null, note: 'Zoho Internal ContactPerson Id']
  active Boolean [not null, default: true, note: 'Contacts/Contactpersons can be disabled to filter out merged contacts']
  isPrimary Boolean [not null, default: false, note: 'Just one Zoho Contact Person can be primary']
  zohoContact ZohoContact [not null]
  zohoContactId String [not null]
  contact Contact [not null]
  contactId String [not null]
  email String
  zohoApp ZohoApp [not null]
  zohoAppId String [not null]
  zohoSalesOrders ZohoSalesOrder [not null]

  indexes {
    (id, zohoAppId) [unique]
  }
}

Table ZohoAddress {
  id String [not null, note: 'Zoho internal Address id']
  address Address [not null]
  addressId String [not null]
  zohoContact ZohoContact [note: 'Zoho Addresses are valid only per zoho contact. Sometimes, we have different
customers with the same address. To not get any issues, we need to store the customer id']
  zohoContactId String
  zohoApp ZohoApp [not null]
  zohoAppId String [not null]

  indexes {
    (id, zohoAppId) [unique]
  }
}

Table ZohoSalesOrder {
  id String [not null, note: 'Zoho Internal Id']
  createdAt DateTime [not null]
  updatedAt DateTime [not null]
  zohoContact ZohoContact
  zohoContactId String
  order Order [not null]
  orderId String [not null, note: 'The ECI internal order ID ']
  zohoApp ZohoApp [not null]
  zohoAppId String [not null]
  zohoContactPerson ZohoContactPerson
  zohoContactPersonId String
  zohoContactPersonZohoAppId String

  indexes {
    (id, zohoAppId) [unique]
  }
}

Table ZohoInvoice {
  id String [not null, note: 'Zoho Internal Id']
  createdAt DateTime [not null]
  updatedAt DateTime [not null]
  number String [not null]
  invoice Invoice [not null]
  invoiceId String [not null]
  zohoApp ZohoApp [not null]
  zohoAppId String [not null]

  indexes {
    (id, zohoAppId) [unique]
    (number, zohoAppId) [unique]
  }
}

Table ZohoPayment {
  id String [not null, note: 'Zoho Internal Id']
  createdAt DateTime [not null]
  updatedAt DateTime [not null]
  payment Payment
  paymentId String [unique]
  zohoApp ZohoApp [not null]
  zohoAppId String [not null]

  indexes {
    (id, zohoAppId) [unique]
  }

  Note: 'Zoho specific model.'
}

Table ZohoBankAccount {
  id String [not null, note: 'Zoho Internal Bankacount Id']
  name String [not null]
  currency Currency [not null]
  active Boolean [not null, default: true]
  paymentMethod PaymentMethod
  paymentMethodId String
  zohoApp ZohoApp [not null]
  zohoAppId String [not null]

  indexes {
    (id, zohoAppId) [unique]
  }
}

Table ZohoWarehouse {
  id String [not null, note: 'Zoho Internal Id']
  warehouse Warehouse [not null]
  warehouseId String [not null]
  zohoApp ZohoApp [not null]
  zohoAppId String [not null]

  indexes {
    (id, zohoAppId) [unique]
  }
}

Table ZohoTax {
  id String [not null, note: 'internal ID of tax in Zoho']
  tax Tax [not null]
  taxId String [not null, note: 'ID of eci internal Tax Object']
  name String [note: 'The name could be used to match a tax better when multiple taxes exist']
  zohoApp ZohoApp [not null]
  zohoAppId String [not null]

  indexes {
    (id, zohoAppId) [unique]
  }
}

Table ZohoOrderLineItem {
  id String [not null, note: 'Zoho Internal Id']
  orderLineItem OrderLineItem [not null]
  orderLineItemId String [not null]
  zohoApp ZohoApp [not null]
  zohoAppId String [not null]

  indexes {
    (id, zohoAppId) [unique]
  }
}

Table ZohoPackageLineItem {
  id String [not null, note: 'Zoho Internal Id']
  packagelineItem PackageLineItem [not null]
  packagelineItemId String [not null]
  zohoApp ZohoApp [not null]
  zohoAppId String [not null]
  orderLineItem OrderLineItem
  orderLineItemId String

  indexes {
    (id, zohoAppId) [unique]
  }
}

Table Invoice {
  id String [pk]
  createdAt DateTime [default: `now()`, not null]
  updatedAt DateTime [not null]
  invoiceNumber String [not null]
  invoiceTotalGross Float [not null]
  invoiceCurrency Currency [not null]
  payments Payment [not null]
  tenant Tenant [not null]
  tenantId String [not null]
  orders Order [not null]
  zohoInvoice ZohoInvoice [not null]
  mainContact Contact [note: 'The person who has created this Invoice (In other systems this can also be a Useraccount)']
  mainContactId String

  indexes {
    (invoiceNumber, tenantId) [unique]
  }
}

Table DatevContact {
  id String [pk]
  datevNummer Int [not null, note: 'The datev ID has to follow the DATEV rules: for SKR04 10000-69999 = debitoren, 
70000-99999 = Kreditoren']
  type DatevContactType [not null]
  contact Contact [not null]
  contactId String [not null]
  datevApp DatevApp [not null]
  datevAppId String [not null]
}

Table Tax {
  id String [pk]
  createdAt DateTime [default: `now()`, not null]
  updatedAt DateTime [not null]
  name String [not null]
  normalizedName String [not null]
  percentage Float [not null]
  shippingTaxInOrders Order [not null, note: 'An array of orders where this tax is used as the tax for the shipping method']
  taxInLineItems OrderLineItem [not null, note: 'An array of lineitems where this tax is used as the tax for the line item']
  productVariants ProductVariant [not null]
  tenant Tenant [not null]
  tenantId String [not null]
  zohoTaxes ZohoTax [not null]

  indexes {
    (normalizedName, tenantId) [unique]
    (percentage, tenantId) [unique]
  }
}

Table Payment {
  id String [pk, note: 'eci internal id']
  createdAt DateTime [default: `now()`, not null]
  updatedAt DateTime [not null]
  referenceNumber String [not null, note: 'Unique identifier for a customer payment. We use the payment gateway id as reference.']
  date DateTime [note: 'The order date. You can also create an order in the past for example. 
Some systems just use a date here']
  amount Float [not null]
  transactionFee Float [not null, default: 0, note: 'Costs for this transaction, for example bank charges, gateway charges, paypal charges']
  order Order
  orderId String
  mainContact Contact [note: 'The person who has created this Payment (In other systems this can also be a Useraccount)']
  mainContactId String
  tenant Tenant [not null]
  tenantId String [not null]
  paymentMethod PaymentMethod [not null]
  paymentMethodId String [not null]
  invoices Invoice [not null]
  zohoPayment ZohoPayment [not null]
  saleorPayment SaleorPayment [not null]
  braintreeTransactions BraintreeTransaction [not null]

  indexes {
    (referenceNumber, tenantId) [unique]
  }

  Note: 'The ECI internal payments model'
}

Table PaymentMethod {
  id String [pk]
  createdAt DateTime [default: `now()`, not null]
  updatedAt DateTime [not null]
  gatewayType GatewayType [not null]
  methodType PaymentMethodType [not null]
  currency Currency [not null]
  saleorPaymentGateway SaleorPaymentGateway
  saleorPaymentGatewayId String
  saleorPaymentGatewayInstalledSaleorAppId String
  zohoBankAccounts ZohoBankAccount [not null, note: 'One internal payment method can have multiple Zoho Bank Accounts. Internally, we know for example just "banktransfer" but in Zoho we might have multiple
bank Accounts']
  payments Payment [not null]
  tenant Tenant [not null]
  tenantId String [not null]

  indexes {
    (gatewayType, methodType, currency, tenantId) [unique]
  }

  Note: 'Internal representation of payment methods. We try to normalize different payment types to more generic ones.'
}

Table Company {
  id String [pk]
  createdAt DateTime [default: `now()`, not null]
  updatedAt DateTime [not null]
  name String [not null]
  normalizedName String [not null]
  contacts Contact [not null]
  tenant Tenant [not null]
  tenantId String [not null]

  indexes {
    (name, tenantId) [unique]
    (normalizedName, tenantId) [unique]
  }
}

Table Contact {
  id String [pk]
  createdAt DateTime [default: `now()`, not null]
  updatedAt DateTime [not null]
  email String [not null]
  firstName String
  lastName String
  customer Boolean [not null, default: true, note: 'is this contact a customer / debitor? Can be customer and/or vendor']
  vendor Boolean [not null, default: false, note: 'is this contact a vendor / kreditor? Can be customer and/or vendor']
  orders Order [not null]
  invoices Invoice [not null]
  payments Payment [not null]
  company Company [note: 'A Contact can be related to one company']
  companyId String
  tenant Tenant [not null]
  tenantId String [not null]
  zohoContactPersons ZohoContactPerson [not null]
  datevContacts DatevContact [not null]
  addresses Address [not null]
  saleorCustomers SaleorCustomer [not null]
  kencoveApiContacts KencoveApiContact [not null]
  trackingEmailsConsent Boolean [not null, default: true, note: 'If we have the users permission to send tracking emails']
  marketingEmailsConstent Boolean [not null, default: false, note: 'If we have the users consent to send marketing emails']

  indexes {
    (email, tenantId) [unique]
  }

  Note: 'The ECI internal contact model. One contact has one E-Mail address only. E-Mail addresses are unique per tenant. In some systems the Contact is equal to Users or Accounts'
}

Table Warehouse {
  id String [pk]
  createdAt DateTime [default: `now()`, not null]
  updatedAt DateTime [not null]
  name String [not null]
  normalizedName String [not null]
  tenant Tenant [not null]
  tenantId String [not null]
  zohoWarehouse ZohoWarehouse [not null]
  saleorWarehouse SaleorWarehouse [not null]
  xentralProxyApp XentralProxyApp [not null]
  installedSaleorApp InstalledSaleorApp [not null]
  packageLineItems PackageLineItem [not null]
  stockEntries StockEntries [not null]
  isDefaultWarehouseOf ProductVariant [not null]

  indexes {
    (name, tenantId) [unique]
    (normalizedName, tenantId) [unique]
  }
}

Table OrderLineItem {
  id String [pk]
  createdAt DateTime [default: `now()`, not null]
  updatedAt DateTime [not null]
  uniqueString String [not null]
  itemOrder Int [note: 'The order of this line item in the order. Starts with 1']
  order Order [not null]
  orderId String [not null]
  quantity Float [not null]
  sku String [not null]
  tax Tax [not null]
  taxId String [not null]
  totalPriceNet Float [note: 'The total net price (price excluding taxes) of all line item. Optional, as we might have just one of the two values on hand']
  totalPriceGross Float [note: 'The total gross price (price including taxes) of all line item. Optional, as we might have just one of the two values on hand']
  undiscountedUnitPriceNet Float [note: 'The unit net price (price excluding taxes) of one line item. Optional, as we might have just one of the two values on hand']
  undiscountedUnitPriceGross Float [note: 'The unit gross price (price including taxes) of one line item. Optional, as we might have just one of the two values on hand']
  discountValueNet Float [not null, default: 0, note: 'The disount amount, that is applied to the net price (discount excluding taxes).']
  productVariant ProductVariant [not null, note: 'The disount amount, that is applied to the gross price (discount including taxes).']
  productVariantId String [not null]
  tenant Tenant [not null]
  tenantId String [not null]
  zohoPackageLineItems ZohoPackageLineItem [not null]
  saleorOrderLineItems SaleorOrderLineItem [not null]
  zohoOrderLineItems ZohoOrderLineItem [not null]

  indexes {
    (uniqueString, tenantId) [unique]
  }
}

Table PackageLineItem {
  id String [pk]
  createdAt DateTime [default: `now()`, not null]
  updatedAt DateTime [not null]
  uniqueString String [not null]
  warehouse Warehouse
  warehouseId String
  package Package
  packageId String
  quantity Float [not null]
  sku String [not null]
  productVariant ProductVariant [not null]
  tenant Tenant [not null]
  tenantId String [not null]
  zohoPackageLineItems ZohoPackageLineItem [not null]
  saleorFulfillmentsLines SaleorFulfillmentLine [not null]

  indexes {
    (uniqueString, tenantId) [unique]
  }
}

Table Order {
  id String [pk]
  createdAt DateTime [default: `now()`, not null]
  updatedAt DateTime [not null]
  date DateTime [not null, note: 'The order date. You can also create an order in the past for example. 
Some systems just use a date here']
  expectedShippingDate DateTime [note: 'The Date, that we expect this order to be shipped.']
  carrier Carrier [note: 'The expected shipment carrier for this order']
  customerNote String [note: 'Add messages, that will be printed on order and shipping documents for the customer. We are hitting text limits  strangely, so we added @db.Text']
  orderStatus OrderStatus [not null, default: 'draft']
  paymentStatus OrderPaymentStatus [not null, default: 'unpaid']
  shipmentStatus OrderShipmentStatus [not null, default: 'pending']
  invoiceStatus OrderInvoiceStatus [not null, default: 'notInvoiced']
  readyToFullfill Boolean [not null, default: false, note: 'In PuF: if the Order is not readyToFullfill it woll not get transfered to logistics partner (kramer); default is false']
  token String [note: 'An order token, that can be used to pull this order unauthenticated.
can be manually set, but we also use a cuid by default']
  orderNumber String [not null, note: 'Order-Numbers have to be unique per Tenant!
We use them as unique identifier between systems']
  referenceNumber String [note: 'if source system has a second ID which is benefitial to the user, we can provide it here']
  orderLineItems OrderLineItem [not null]
  shippingPriceNet Float
  shippingPriceGross Float
  shippingPriceTax Tax
  shippingPriceTaxId String
  discountCode String [note: 'The applied discount code']
  discountValueNet Float [not null, default: 0, note: 'The disount amount, that is applied
to the net, undiscounted subtotal price.
Discounts never get applied on shipping costs']
  discountValueNetPercentage Float [not null, default: 0, note: 'The disount percentage, that is applied
to the net, undiscounted subtotal price.
Discounts never get applied on shipping costs']
  totalPriceNet Float
  totalPriceGross Float [not null]
  mainContact Contact [not null, note: 'The person who has created this Order (In other systems this can also be a Useraccount)']
  mainContactId String [not null]
  firstName String [note: 'First and Lastname as extra fields only for this order. The main contact is not sufficient here
fields are used for example for tracking notifications']
  lastName String
  trackingNotificationsEnabled Boolean [not null, default: true, note: 'We can disable tracking notifications on user, order and package level']
  language Language [not null, default: 'DE']
  packages Package [not null]
  shippingAddress Address
  shippingAddressId String
  billingAddress Address
  billingAddressId String
  tenant Tenant [not null]
  tenantId String [not null]
  payments Payment [not null]
  saleorOrders SaleorOrder [not null]
  zohoSalesOrders ZohoSalesOrder [not null]
  xentralProxyAuftraege XentralProxyAuftrag [not null]
  invoices Invoice [not null]

  indexes {
    (orderNumber, tenantId) [unique]
    (id, orderNumber) [unique]
  }
}

Table Address {
  id String [pk]
  createdAt DateTime [default: `now()`, not null]
  updatedAt DateTime [not null]
  isDefault Boolean [note: 'Optional information, if this address is the default for a certain contact.
This information can be used by some systems like Zoho']
  street String
  additionalAddressLine String
  plz String
  city String
  countryCode CountryCode
  countryArea String
  company String
  phone String
  fullname String
  state String [note: 'The state of the address. This is not the country, but the state of the country. Like NY']
  houseNumber String [note: 'Optional field']
  streetWithoutHouseNumber String
  contact Contact [not null, note: 'One address can have multiple contacts connected to it.
Sometimes, you have orders from different email addresses, sending to the same address..']
  tenant Tenant [not null]
  tenantId String [not null]
  normalizedName String [not null, note: 'A unique string identifying this address for easy lookup']
  zohoAddress ZohoAddress [not null, note: 'An array of zoho addresses. Can be multiple if the same address is synced to different zoho apps']
  kencoveApiAddress KencoveApiAddress [not null]
  shippingAddressInOrders Order [not null, note: 'An array of orders where this address is used as the shipping address']
  billingAddressInOrders Order [not null, note: 'An array of orders where this address is used as the billing address']

  indexes {
    (normalizedName, tenantId) [unique]
  }
}

Table Attribute {
  id String [pk]
  createdAt DateTime [default: `now()`, not null]
  updatedAt DateTime [not null]
  name String [not null]
  normalizedName String [not null, note: 'normalized attribute name for internal mapping']
  type AttributeType [not null]
  required Boolean [default: false, note: 'Is the attribute mandatory to be set, or can it be left blank']
  slug String [note: 'An understandable slug']
  values AttributeValue [not null]
  tenant Tenant [not null]
  tenantId String [not null]
  kencoveApiAttributes KencoveApiAttribute [not null]

  indexes {
    (normalizedName, tenantId) [unique]
  }
}

Table AttributeValue {
  id String [pk]
  createdAt DateTime [default: `now()`, not null]
  updatedAt DateTime [not null]
  value String [note: 'Represent value of the attribute value (e.g. color values for swatch attributes)']
  attribute Attribute [not null]
  attributeId String [not null]
}

<<<<<<< HEAD
Table Category {
  id String [pk]
  createdAt DateTime [default: `now()`, not null]
  updatedAt DateTime [not null]
  name String [not null, note: 'The name of the category']
  normalizedName String [not null, note: 'The normalized name of the category']
  slug String [note: 'The slug of the category']
  parentCategory Category [note: 'The parent category of this category']
  parentCategoryId String [note: 'The id of the parent category']
  childrenCategories Category [not null, note: 'The children categories of this category']
  products Product [not null, note: 'The products in this category']
  tenant Tenant [not null, note: 'The tenant this category belongs to']
  tenantId String [not null]
  kencoveApiCategories KencoveApiCategory [not null, note: 'The kencove categories this category is synced to']
=======
Table ProductTag {
  id String [pk]
  createdAt DateTime [default: `now()`, not null]
  updatedAt DateTime [not null]
  name String [not null, note: 'The name of the tag']
  normalizedName String [not null, note: 'The normalized name of the tag']
  tenant Tenant [not null, note: 'The tenant this tag belongs to']
  tenantId String [not null]
  products Product [not null, note: 'The products that are tagged with this tag']
>>>>>>> 90ccc0db

  indexes {
    (normalizedName, tenantId) [unique]
  }

<<<<<<< HEAD
  Note: 'The ECI internal category model. Product categories are used to group products together
and to create a product hierarchy. Categories can be nested'
=======
  Note: 'Product tags are used to group products together. 
They are not hierarchical, but flat. You can use generic tags like "Sale" or "New" or "Bestseller"'
>>>>>>> 90ccc0db
}

Table Product {
  id String [pk]
  createdAt DateTime [default: `now()`, not null]
  updatedAt DateTime [not null]
  name String [not null]
  normalizedName String [not null]
  hsCode String
  countryOfOrigin CountryCode
  variants ProductVariant [not null]
<<<<<<< HEAD
  category Category [note: 'The category this product belongs to']
  categoryId String
=======
  tags ProductTag [not null]
>>>>>>> 90ccc0db
  tenant Tenant [not null]
  tenantId String [not null]

  indexes {
    (name, tenantId) [unique]
    (normalizedName, tenantId) [unique]
  }
}

Table ProductVariant {
  id String [pk]
  createdAt DateTime [default: `now()`, not null]
  updatedAt DateTime [not null]
  active Boolean [not null, default: true, note: 'Old product variants get disabled']
  sku String [not null]
  variantName String
  ean String
  weight Float [note: 'The weight in KG for this product variant']
  averageRating Float [note: 'Product rating based on customer reviews from services like reviews.io']
  ratingCount Int [note: 'Number of ratings for this product variant']
  product Product [not null]
  productId String [not null, note: 'schemabase internal productId']
  tenant Tenant [not null]
  tenantId String [not null]
  defaultWarehouse Warehouse
  defaultWarehouseId String
  salesTax Tax [note: 'The default tax rate of this article. Might be different for purchase and sales']
  salesTaxId String
  stockEntries StockEntries [not null]
  orderLineItem OrderLineItem [not null]
  packagelineItem PackageLineItem [not null]
  zohoItem ZohoItem [not null]
  xentralArtikel XentralArtikel [not null]
  saleorProductVariant SaleorProductVariant [not null]
  kencoveApiProductVariant KencoveApiProductVariant [not null]
  stockOnHand Int
  isBundleProduct Boolean [not null, default: false]
  isProductBundle Boolean [not null, default: false, note: 'if this product is actually a "just-in-time" bundle, not a composite item.
normally, product bundles don\'t allocate stock on the individual products']
  billOfMaterial BillOfMaterial [not null]
  billOfMaterialChilds BillOfMaterial [not null, note: 'deprecated']

  indexes {
    (sku, tenantId) [unique]
    (id, sku) [unique]
  }
}

Table BillOfMaterial {
  id String [pk]
  tenant Tenant [not null]
  tenantId String [not null]
  productVariant ProductVariant [not null]
  productVariantId String [not null]
  part ProductVariant [not null]
  partId String [not null]
  order Int [note: 'Product parts can have a order in which they appear. Is an optional information']
  quantity Int [not null]

  indexes {
    (productVariantId, partId) [unique]
  }
}

Table XentralCarrier {
  id String [pk]
  eciCarrier Carrier [not null]
  name String [not null]
  xentralProxyApp XentralProxyApp [not null]
  xentralProxyAppId String [not null]

  Note: 'Carriers can have different names in Xentral - depending on the manually created shipping zone. We have to match them to our internal carrier
This is a manually created mapping table.'
}

Table XentralArtikel {
  id String [not null, note: 'Xentral Internal ID']
  xentralNummer String [not null]
  xentralProxyApp XentralProxyApp [not null]
  xentralProxyAppId String [not null]
  productVariant ProductVariant [not null]
  productVariantId String [not null]

  indexes {
    (id, xentralProxyAppId) [unique]
    (xentralNummer, xentralProxyAppId) [unique]
  }
}

Table XentralLieferschein {
  id Int [not null, note: 'Xentral Internal ID']
  status String [not null]
  xentralBelegNr String [not null]
  xentralProxyApp XentralProxyApp [not null]
  xentralProxyAppId String [not null]
  package Package [not null]
  packageId String [not null]

  indexes {
    (id, xentralProxyAppId) [unique]
    (xentralBelegNr, xentralProxyAppId) [unique]
  }
}

Table StockEntries {
  id String [pk]
  createdAt DateTime [default: `now()`, not null]
  updatedAt DateTime [not null]
  tenant Tenant [not null]
  tenantId String [not null]
  warehouse Warehouse [not null]
  warehouseId String [not null]
  productVariant ProductVariant [not null]
  productVariantId String [not null]
  actualCommittedStock Int [not null, default: 0, note: 'Physical stock entries; Stock, that is commited in not finished orders']
  actualAvailableStock Int [not null, default: 0, note: 'Total stock in this warehouse right now']
  actualAvailableForSaleStock Int [not null, default: 0, note: 'Total stock that is not commited and ready for sale']

  indexes {
    (warehouseId, productVariantId, tenantId) [unique]
  }
}

Table BraintreeApp {
  id String [pk]
  enabled Boolean [not null, default: true]
  sandbox Boolean [not null, default: false]
  merchantId String [not null]
  publicKey String [not null]
  privateKey String [not null]
  tenant Tenant [not null]
  tenantId String [not null]
  cronSchedule String [not null, default: '*/30 * * * *']
  cronTimeout Int [not null, default: 800]
  braintreeTransactions BraintreeTransaction [not null]

  Note: 'Internal model to store braintree payment gateway settings for tenants'
}

Table BraintreeTransaction {
  id String [not null, note: 'The Braintree internal ID']
  createdAt DateTime [not null]
  updatedAt DateTime [not null]
  payPalTransactionId String [note: 'If this braintree transaction is a paypal payment, we store the paypal transaction id as well']
  status String
  braintreeApp BraintreeApp [not null]
  braintreeAppId String [not null]
  payment Payment [not null]
  paymentId String [not null]

  indexes {
    (id, braintreeAppId) [unique]
  }
}

Table ElasticCluster {
  id String [pk]
  createdAt DateTime [default: `now()`, not null]
  updatedAt DateTime [not null]
  endpoint String [not null]
  username String [not null]
  password String [not null]
  index String
  elasticLogDrainIntegrations ElasticLogDrainIntegration [not null]
}

Table VercelLogDrainApp {
  id String [pk]
  createdAt DateTime [default: `now()`, not null]
  updatedAt DateTime [not null]
  configurationId String [unique, not null]
  installationId String [unique, not null]
  projectId String [unique]
  teamId String
  userId String [not null]
  webhooks IncomingWebhook [not null]
  elasticLogDrainIntegrations ElasticLogDrainIntegration [not null]
}

Table ElasticLogDrainIntegration {
  id String [pk]
  enabled Boolean [not null, default: true]
  subscription Subscription
  subscriptionId String [unique]
  tenant Tenant [not null]
  tenantId String [not null]
  logDrainApp VercelLogDrainApp [not null]
  logDrainAppId String [unique, not null]
  elasticCluster ElasticCluster [not null]
  elasticClusterId String [unique, not null]
}

Table Package {
  id String [pk, note: 'internal id']
  createdAt DateTime [default: `now()`, not null]
  updatedAt DateTime [not null]
  active Boolean [not null, default: true, note: 'If this entity is active or got deleted somewhere']
  carrier Carrier [not null]
  state PackageState [not null, default: 'INIT', note: 'The package shipment state']
  number String [not null, note: 'A unique identifier for this package like PKG-0034']
  trackingId String [note: 'tracking id from the carrier. Optional, as the package can, exist before we created a tracking number']
  carrierTrackingUrl String [note: 'A link to the carriers tracking page']
  order Order [not null]
  orderId String [not null]
  events PackageEvent [not null]
  packageLineItems PackageLineItem [not null, note: 'Line Items in this package']
  zohoPackage ZohoPackage [not null]
  saleorPackage SaleorPackage [not null]
  xentralLieferschein XentralLieferschein [not null]
  tenant Tenant [not null]
  tenantId String [not null]

  indexes {
    (number, tenantId) [unique]
  }
}

Table PackageEvent {
  id String [pk]
  time DateTime [not null]
  state PackageState [not null]
  message String
  package Package [not null]
  packageId String [not null]
  location String
  sentEmail TransactionalEmail
}

Table TransactionalEmail {
  id String [pk]
  time DateTime [not null]
  email String [not null]
  sentEmailId String [not null]
  packageEvent PackageEvent [not null]
  packageEventId String [unique, not null]
}

Table TrackingEmailApp {
  id String [pk]
  tenant Tenant [not null]
  tenantId String [not null]
  sendgridTemplates SendgridTemplate [not null]
  defaultLanguage Language [not null]
  sender String [not null]
  replyTo String [not null]
  integration TrackingIntegration [not null]
}

Table SendgridTemplate {
  id String [pk]
  name String [not null]
  packageState PackageState
  language Language [not null]
  subject String [not null]
  templateId String [not null]
  trackingEmailApp TrackingEmailApp [not null]
  trackingEmailAppId String [not null]

  indexes {
    (trackingEmailAppId, language, packageState) [unique]
  }
}

Table DpdApp {
  id String [pk]
  name String
  tenant Tenant [not null]
  tenantId String [unique, not null]
  integration TrackingIntegration
  integrationId String
  webhooks IncomingWebhook [not null]
  trackingIntegrationId String
}

Table EasyPostApp {
  id String [pk]
  name String
  apiKey String [not null]
  tenant Tenant [not null]
  tenantId String [unique, not null]
  webhooks IncomingWebhook [not null]
  integration TrackingIntegration
  integrationId String

  Note: 'EasyPost Model'
}

Table DHLTrackingApp {
  id String [pk]
  enabled Boolean [not null, default: false]
  tenant Tenant [not null]
  tenantId String [unique, not null]
  apiKey String [not null, note: 'From the developer portal. Is different for sandbox and prod. API keys are multi-tenant by default
so we might use them for multiple customer']
  trackingIntegration TrackingIntegration
  trackingIntegrationId String
  cronSchedule String [not null, default: '0 */4 * * *']
  cronTimeout Int [not null, default: 800]

  Note: 'DHL Tracking App model'
}

Table UPSTrackingApp {
  id String [pk]
  enabled Boolean [not null, default: false]
  tenant Tenant [not null]
  tenantId String [unique, not null]
  accessKey String [not null, note: 'From the developer portal. Is the same for sandbox and prod. API keys are multi-tenant by default
so we might use them for multiple customer. It is not clear, how much traffic we can produce with one key']
  trackingIntegration TrackingIntegration
  trackingIntegrationId String
  cronSchedule String [not null, default: '0 */4 * * *']
  cronTimeout Int [not null, default: 800]

  Note: 'UPS Tracking App model'
}

Table ProductDataFeedApp {
  id String [pk]
  productDetailStorefrontURL String [not null]
  tenant Tenant [not null]
  tenantId String [unique, not null]
  webhooks IncomingWebhook [not null]
  integration ProductDataFeedIntegration
}

Table DatevApp {
  id String [pk]
  enabled Boolean [not null, default: false]
  cronSchedule String [not null, default: '0 0 * * *']
  cronTimeout Int [not null, default: 800]
  tenant Tenant [not null]
  tenantId String [unique, not null]
  datevContacts DatevContact [not null]
}

Table LogisticsApp {
  id String [pk]
  currentOrdersCustomViewId String [not null]
  nextFiveDaysOrdersCustomViewId String [not null]
  currentBulkOrdersCustomViewId String [not null]
  nextFiveDaysBulkOrdersCustomViewId String [not null]
  tenant Tenant [not null]
  tenantId String [unique, not null]
  webhooks IncomingWebhook [not null]
  integration LogisticsIntegration
}

Table KencoveApiApp {
  id String [pk]
  enabled Boolean [not null, default: false]
  cronSchedule String [not null, default: '5 * * * *']
  cronTimeout Int [not null, default: 800]
  tenant Tenant [not null]
  tenantId String [unique, not null]
  clientId String [not null]
  clientSecret String [not null]
  tokenEndpoint String [not null, note: 'Token endpoint for the OAuth flow']
  apiEndpoint String [not null, note: 'The actual api endpoint. Is different for sandbox and prod']
  scope String [not null, note: 'The scopes we need to access the api. Just comma separated list']
  kencoveApiContacts KencoveApiContact [not null]
  kencoveApiAddresses KencoveApiAddress [not null]
  kencoveApiProductVariants KencoveApiProductVariant [not null]
  kencoveApiAttributes KencoveApiAttribute [not null]
  kencoveApiCategories KencoveApiCategory [not null]

  Note: 'The custom app for the kencove api. Using OAuth for authentication'
}

Table KencoveApiCategory {
  id String [not null]
  createdAt DateTime [not null]
  updatedAt DateTime [not null]
  kencoveApiApp KencoveApiApp [not null]
  kencoveApiAppId String [not null]
  category Category [not null]
  categoryId String [not null]

  indexes {
    (id, kencoveApiAppId) [unique]
  }
}

Table KencoveApiAttribute {
  id String [not null]
  createdAt DateTime [not null]
  updatedAt DateTime [not null]
  attribute Attribute [not null]
  attributeId String [not null]
  kencoveApiApp KencoveApiApp [not null]
  kencoveApiAppId String [not null]

  indexes {
    (id, kencoveApiAppId) [unique]
  }
}

Table KencoveApiProductVariant {
  id String [not null]
  createdAt DateTime [not null]
  updatedAt DateTime [not null]
  productVariant ProductVariant [not null]
  productVariantId String [not null]
  kencoveApiApp KencoveApiApp [not null]
  kencoveApiAppId String [not null]

  indexes {
    (id, kencoveApiAppId) [unique]
  }

  Note: 'Kencove custom productVariant model'
}

Table KencoveApiAddress {
  id String [not null]
  createdAt DateTime [not null]
  updatedAt DateTime [not null]
  address Address [not null]
  addressId String [not null]
  kencoveApiApp KencoveApiApp [not null]
  kencoveApiAppId String [not null]

  indexes {
    (id, kencoveApiAppId) [unique]
  }

  Note: 'Kencove custom address model. Relation between internal address
object and kencove address object'
}

Table KencoveApiContact {
  id String [not null]
  contact Contact [not null]
  contactId String [not null]
  kencoveApiApp KencoveApiApp [not null]
  kencoveApiAppId String [not null]

  indexes {
    (id, kencoveApiAppId) [unique]
  }

  Note: 'Kencove custom customer model. Relation between internal customer
object and kencove customer object'
}

Table ReviewsioApp {
  id String [pk]
  enabled Boolean [not null, default: false]
  storeId String [not null, note: 'The store id coming from reviews.io. For example "snocks" or "kencove-com"']
  cronSchedule String [not null, default: '0 8 * * *']
  cronTimeout Int [not null, default: 800]
  tenant Tenant [not null]
  tenantId String [not null]
}

Table ZohoApp {
  id String [pk]
  enabled Boolean [not null, default: true]
  orgId String [not null]
  clientId String [not null]
  clientSecret String [not null]
  datacenter String [not null, default: '.eu', note: 'Set the datacenter of this ZohoApp. One of: ".com" | ".eu" | ".in" | ".com.au" | ".jp";']
  tenant Tenant [not null]
  tenantId String [not null]
  orgLanguage Language [not null, default: 'DE', note: 'The language, that this org is set to. Some API fields like the country name work with translated names, so we need to know the orgs language']
  customFieldReadyToFulfill String [note: 'the cf_api name from Zoho Settings of the custom field']
  customFieldVoucherCode String [note: 'the cf_api name from Zoho Settings of the custom field']
  customFieldCustomerNote String [note: 'the cf_api name from Zoho Settings of the custom field used to save a note to the customer']
  customFieldTrackingNotifications String [note: 'the cf_api name for Zoho settings of the custom field used to enable or disable tracking notifications']
  customFieldDatevCustomerId String [note: 'the cf_api name where we store the DATEV kreditor / debitor ID, if we have a running datev integration']
  cronSchedule String [not null, default: '*/30 * * * *']
  cronTimeout Int [not null, default: 800]
  syncContacts Boolean [not null, default: false]
  syncWarehouses Boolean [not null, default: false]
  syncOrders Boolean [not null, default: false]
  syncInvoices Boolean [not null, default: false]
  syncPayments Boolean [not null, default: false]
  syncProductStocks Boolean [not null, default: false]
  syncProducts Boolean [not null, default: false]
  syncPackages Boolean [not null, default: false]
  syncTaxes Boolean [not null, default: false]
  logisticsIntegrations LogisticsIntegration [not null]
  trackingIntegrations TrackingIntegration [not null]
  webhooks IncomingWebhook [not null]
  zohoPayments ZohoPayment [not null]
  zohoItems ZohoItem [not null]
  zohoWarehouses ZohoWarehouse [not null]
  zohoContacts ZohoContact [not null]
  zohoInvoices ZohoInvoice [not null]
  zohoSalesOrder ZohoSalesOrder [not null]
  zohoPackageLineItems ZohoPackageLineItem [not null]
  zohoOrderLineItems ZohoOrderLineItem [not null]
  zohoTaxes ZohoTax [not null]
  zohoContactPersons ZohoContactPerson [not null]
  zohoAddresses ZohoAddress [not null]
  zohoPackages ZohoPackage [not null]
  zohoAccounts ZohoBankAccount [not null]
}

Table SaleorApp {
  id String [pk]
  domain String [unique, not null]
  apiUrl String [unique, not null, note: 'the full saleor api url, inclusive /graphql: https://testing--saleor-puf.eu.saleor.cloud/graphql/']
  name String [not null]
  installedSaleorApps InstalledSaleorApp [not null]
  tenant Tenant
  tenantId String

  indexes {
    (domain, tenantId) [unique]
    (id, domain) [unique]
  }
}

Table InstalledSaleorApp {
  id String [pk]
  enabled Boolean [not null, default: true]
  type SaleorAppType
  cronSchedule String [not null, default: '*/30 * * * *']
  cronTimeout Int [not null, default: 800]
  orderPrefix String [not null, default: 'STORE']
  webhooks IncomingWebhook [not null]
  defaultWarehouse Warehouse [note: 'The default warehouse is always used, when warehouse information is missing for example for packages or items']
  defaultWarehouseId String
  token String [not null]
  channelSlug String
  saleorApp SaleorApp [not null]
  saleorAppId String [not null]
  domain String [not null]
  cookies Cookies [not null]
  syncCustomers Boolean [not null, default: false]
  syncWarehouses Boolean [not null, default: false]
  syncOrders Boolean [not null, default: false]
  syncInvoices Boolean [not null, default: false]
  syncPayments Boolean [not null, default: false]
  syncProductStocks Boolean [not null, default: false]
  syncProducts Boolean [not null, default: false]
  syncPackages Boolean [not null, default: false]
  syncTaxes Boolean [not null, default: false]
  productDataFeedIntegration ProductDataFeedIntegration [not null]
  saleorPayment SaleorPayment [not null]
  saleorPaymentGateway SaleorPaymentGateway [not null]
  saleorProductVariant SaleorProductVariant [not null]
  saleorWarehouse SaleorWarehouse [not null]
  saleorOrder SaleorOrder [not null]
  saleorOrderLineItem SaleorOrderLineItem [not null]
  saleorFulfilmentLines SaleorFulfillmentLine [not null]
  saleorPackage SaleorPackage [not null]
  saleorCustomers SaleorCustomer [not null]

  indexes {
    (domain, channelSlug) [unique]
  }
}

Table Tenant {
  id String [pk]
  name String [not null]
  subscriptions Subscription [not null]
  saleorApps SaleorApp [not null]
  zohoApps ZohoApp [not null]
  productdatafeedApps ProductDataFeedApp [not null]
  strapiApps StrapiApp [not null]
  productDataFeedIntegrations ProductDataFeedIntegration [not null]
  logisticsIntegrations LogisticsIntegration [not null]
  logisticsApps LogisticsApp [not null]
  trackingEmailApps TrackingEmailApp [not null]
  dpdApps DpdApp [not null]
  trackingIntegrations TrackingIntegration [not null]
  elasticLogDrainIntegration ElasticLogDrainIntegration [not null]
  xentralProxyApp XentralProxyApp [not null]
  order Order [not null]
  contact Contact [not null]
  company Company [not null]
  product Product [not null]
  productVariant ProductVariant [not null]
  payment Payment [not null]
  paymentMethods PaymentMethod [not null]
  warehouse Warehouse [not null]
  invoice Invoice [not null]
  orderLineItem OrderLineItem [not null]
  packageLineItem PackageLineItem [not null]
  braintree BraintreeApp [not null]
  tax Tax [not null]
  package Package [not null]
  stockEntries StockEntries [not null]
  addresses Address [not null]
  billOfMaterial BillOfMaterial [not null]
  easyPost EasyPostApp [not null]
  DHLTrackingApps DHLTrackingApp [not null]
  datevApps DatevApp [not null]
  UPSTrackingApps UPSTrackingApp [not null]
  attributes Attribute [not null]
  rewiewsioApps ReviewsioApp [not null]
  eci_User_Tenants eci_User_Tenant [not null]
  kencoveApiApps KencoveApiApp [not null]
<<<<<<< HEAD
  categories Category [not null]
=======
  productTags ProductTag [not null]
>>>>>>> 90ccc0db
}

Table Subscription {
  id String [pk]
  tenant Tenant [not null]
  tenantId String [not null]
  payedUntil DateTime
  productDataFeedIntegration ProductDataFeedIntegration
  logisticsIntegration LogisticsIntegration
  trackingIntegration TrackingIntegration
  elasticLogDrainIntegration ElasticLogDrainIntegration [not null]
  xentralProxyApp XentralProxyApp [not null]
}

Table TrackingIntegration {
  id String [pk]
  enabled Boolean [not null, default: true]
  subscription Subscription
  subscriptionId String [unique]
  tenant Tenant [not null]
  tenantId String [not null]
  dpdApps DpdApp [not null]
  dhlTrackingApps DHLTrackingApp [not null]
  upsTrackingApps UPSTrackingApp [not null]
  easyPostApps EasyPostApp [not null]
  trackingEmailApp TrackingEmailApp [not null]
  trackingEmailAppId String [not null]
  zohoApp ZohoApp
  zohoAppId String
}

Table ProductDataFeedIntegration {
  id String [pk]
  enabled Boolean [not null, default: true]
  subscription Subscription
  subscriptionId String [unique]
  tenant Tenant [not null]
  tenantId String [not null]
  productDataFeedApp ProductDataFeedApp [not null]
  productDataFeedAppId String [unique, not null]
  installedSaleorApp InstalledSaleorApp
  installedSaleorAppId String
}

Table CronJobState {
  id String [pk]
  lastRun DateTime
  lastRunStatus CronJobStatus
  locked Boolean [not null, default: false, note: 'You can lock cron runs to prevent running in parallel for sensitive services like Xentral']
}

Table LogisticsIntegration {
  id String [pk]
  enabled Boolean [not null, default: true]
  subscription Subscription
  subscriptionId String [unique]
  tenant Tenant [not null]
  tenantId String [not null]
  zohoApp ZohoApp [not null]
  zohoAppId String [not null]
  logisticsApp LogisticsApp [not null]
  logisticsAppId String [unique, not null]
}

Table StrapiApp {
  id String [pk]
  name String [not null]
  webhooks IncomingWebhook [not null]
  tenant Tenant [not null]
  tenantId String [not null]
}

Table XentralProxyApp {
  id String [pk]
  enabled Boolean [not null, default: true]
  subscription Subscription
  subscriptionId String
  tenant Tenant [not null]
  tenantId String [not null]
  warehouse Warehouse [not null]
  warehouseId String [not null]
  username String [not null]
  password String [not null]
  projectId Int [not null]
  url String [not null]
  cronSchedule String [not null, default: '*/30 * * * *']
  cronTimeout Int [not null, default: 800]
  syncOrders Boolean [not null, default: false]
  syncProducts Boolean [not null, default: false]
  syncPackages Boolean [not null, default: false]
  xentralProxyAuftraege XentralProxyAuftrag [not null]
  xentralArtikel XentralArtikel [not null]
  XentralLieferscheine XentralLieferschein [not null]
  xentralCarrier XentralCarrier [not null]
}

Table XentralProxyAuftrag {
  id Int [not null, note: 'Xentral internal ID']
  xentralBelegNr String [not null]
  xentralProxyApp XentralProxyApp [not null]
  xentralProxyAppId String [not null]
  order Order [not null]
  orderId String [not null]
  status String [note: 'The status in Xentral']

  indexes {
    (id, xentralProxyAppId) [unique]
    (xentralBelegNr, xentralProxyAppId) [unique]
  }
}

Table IncomingWebhook {
  id String [pk]
  name String
  createdAt DateTime [default: `now()`, not null]
  updatedAt DateTime [not null]
  secret SecretKey
  dpdApp DpdApp
  dpdAppId String
  easyPostApp EasyPostApp
  easyPostAppId String
  logisticsApp LogisticsApp
  logisticsAppId String
  productDataFeedApp ProductDataFeedApp
  productDataFeedAppId String
  zohoApp ZohoApp
  zohoAppId String
  strapiApp StrapiApp
  strapiAppId String
  installedSaleorApp InstalledSaleorApp
  installedSaleorAppId String
  vercelLogDrainApp VercelLogDrainApp
  vercelLogDrainAppId String
}

Table SecretKey {
  id String [pk]
  name String
  secret String [not null]
  createdAt DateTime [default: `now()`, not null]
  incomingWebhook IncomingWebhook [not null]
  incomingWebhookId String [unique, not null]
}

Enum eci_User_Tenant_Role {
  MEMBER
  OWNER
}

Enum ZohoSalesOrderStatus {
  draft
  confirmed
  fulfilled
  shipped
}

Enum DatevContactType {
  DEBITOR
  KREDITOR
}

Enum PaymentMethodType {
  paypal
  card
  banktransfer
}

Enum GatewayType {
  braintree
  paypal
  stripe
  banktransfer
}

Enum Currency {
  EUR
  USD
}

Enum OrderStatus {
  draft
  unconfirmed
  confirmed
  closed
  canceled
}

Enum OrderPaymentStatus {
  unpaid
  fullyPaid
  partiallyPaid
  fullyRefunded
  partiallyRefunded
}

Enum OrderShipmentStatus {
  pending
  partiallyShipped
  shipped
  delivered
}

Enum OrderInvoiceStatus {
  notInvoiced
  invoiced
}

Enum CountryCode {
  AD
  AE
  AF
  AG
  AI
  AL
  AM
  AO
  AQ
  AR
  AS
  AT
  AU
  AW
  AX
  AZ
  BA
  BB
  BD
  BE
  BF
  BG
  BH
  BI
  BJ
  BL
  BM
  BN
  BO
  BQ
  BR
  BS
  BT
  BV
  BW
  BY
  BZ
  CA
  CC
  CD
  CF
  CG
  CH
  CI
  CK
  CL
  CM
  CN
  CO
  CR
  CU
  CV
  CW
  CX
  CY
  CZ
  DE
  DJ
  DK
  DM
  DO
  DZ
  EC
  EE
  EG
  EH
  ER
  ES
  ET
  EU
  FI
  FJ
  FK
  FM
  FO
  FR
  GA
  GB
  GD
  GE
  GF
  GG
  GH
  GI
  GL
  GM
  GN
  GP
  GQ
  GR
  GS
  GT
  GU
  GW
  GY
  HK
  HM
  HN
  HR
  HT
  HU
  ID
  IE
  IL
  IM
  IN
  IO
  IQ
  IR
  IS
  IT
  JE
  JM
  JO
  JP
  KE
  KG
  KH
  KI
  KM
  KN
  KP
  KR
  KW
  KY
  KZ
  LA
  LB
  LC
  LI
  LK
  LR
  LS
  LT
  LU
  LV
  LY
  MA
  MC
  MD
  ME
  MF
  MG
  MH
  MK
  ML
  MM
  MN
  MO
  MP
  MQ
  MR
  MS
  MT
  MU
  MV
  MW
  MX
  MY
  MZ
  NA
  NC
  NE
  NF
  NG
  NI
  NL
  NO
  NP
  NR
  NU
  NZ
  OM
  PA
  PE
  PF
  PG
  PH
  PK
  PL
  PM
  PN
  PR
  PS
  PT
  PW
  PY
  QA
  RE
  RO
  RS
  RU
  RW
  SA
  SB
  SC
  SD
  SE
  SG
  SH
  SI
  SJ
  SK
  SL
  SM
  SN
  SO
  SR
  SS
  ST
  SV
  SX
  SY
  SZ
  TC
  TD
  TF
  TG
  TH
  TJ
  TK
  TL
  TM
  TN
  TO
  TR
  TT
  TV
  TW
  TZ
  UA
  UG
  UM
  US
  UY
  UZ
  VA
  VC
  VE
  VG
  VI
  VN
  VU
  WF
  WS
  YE
  YT
  ZA
  ZM
  ZW
}

Enum AttributeType {
  DROPDOWN
  MULTISELECT
  FILE
  REFERENCE
  NUMERIC
  RICH_TEXT
  PLAIN_TEXT
  SWATCH
  BOOLEAN
  DATE
  DATE_TIME
}

Enum PackageState {
  INIT
  INFORMATION_RECEIVED
  IN_TRANSIT
  OUT_FOR_DELIVERY
  FAILED_ATTEMPT
  DELIVERED
  AVAILABLE_FOR_PICKUP
  EXCEPTION
  EXPIRED
  PENDING
}

Enum Carrier {
  DPD
  DHL
  UPS
  HERMES
  PICKUP
  UNKNOWN
  BULK
}

Enum Language {
  DE
  EN
}

Enum SaleorAppType {
  productdatafeed
  entitysync
  prepayment
}

Enum CronJobStatus {
  success
  failure
}

Ref: eci_User_Tenant.userId > eci_User.id [delete: Cascade]

Ref: eci_User_Tenant.tenantId > Tenant.id [delete: Cascade]

Ref: Cookies.installedSaleorAppId > InstalledSaleorApp.id

Ref: SaleorOrder.(orderId, orderNumber) > Order.(id, orderNumber) [delete: Cascade]

Ref: SaleorOrder.installedSaleorAppId > InstalledSaleorApp.id [delete: Cascade]

Ref: SaleorCustomer.customerId > Contact.id [delete: Cascade]

Ref: SaleorCustomer.installedSaleorAppId > InstalledSaleorApp.id [delete: Cascade]

Ref: SaleorPackage.packageId > Package.id [delete: Cascade]

Ref: SaleorPackage.installedSaleorAppId > InstalledSaleorApp.id [delete: Cascade]

Ref: SaleorFulfillmentLine.packageLineItemId > PackageLineItem.id [delete: Cascade]

Ref: SaleorFulfillmentLine.installedSaleorAppId > InstalledSaleorApp.id [delete: Cascade]

Ref: SaleorOrderLineItem.orderLineItemId > OrderLineItem.id [delete: Cascade]

Ref: SaleorOrderLineItem.installedSaleorAppId > InstalledSaleorApp.id [delete: Cascade]

Ref: SaleorPayment.(saleorOrderId, installedSaleorAppId) > SaleorOrder.(id, installedSaleorAppId)

Ref: SaleorPayment.paymentId > Payment.id [delete: Cascade]

Ref: SaleorPayment.installedSaleorAppId > InstalledSaleorApp.id [delete: Cascade]

Ref: SaleorProductVariant.productVariantId > ProductVariant.id [delete: Cascade]

Ref: SaleorProductVariant.installedSaleorAppId > InstalledSaleorApp.id [delete: Cascade]

Ref: SaleorWarehouse.warehouseId > Warehouse.id [delete: Cascade]

Ref: SaleorWarehouse.installedSaleorAppId > InstalledSaleorApp.id [delete: Cascade]

Ref: SaleorPaymentGateway.installedSaleorAppId > InstalledSaleorApp.id [delete: Cascade]

Ref: ZohoItem.productVariantId > ProductVariant.id [delete: Cascade]

Ref: ZohoItem.zohoAppId > ZohoApp.id [delete: Cascade]

Ref: ZohoPackage.packageId > Package.id [delete: Cascade]

Ref: ZohoPackage.zohoAppId > ZohoApp.id [delete: Cascade]

Ref: ZohoContact.zohoAppId > ZohoApp.id [delete: Cascade]

Ref: ZohoContactPerson.(zohoContactId, zohoAppId) > ZohoContact.(id, zohoAppId) [delete: Cascade]

Ref: ZohoContactPerson.contactId > Contact.id [delete: Cascade]

Ref: ZohoContactPerson.zohoAppId > ZohoApp.id [delete: Cascade]

Ref: ZohoAddress.addressId > Address.id [delete: Cascade]

Ref: ZohoAddress.(zohoContactId, zohoAppId) > ZohoContact.(id, zohoAppId) [delete: Cascade]

Ref: ZohoAddress.zohoAppId > ZohoApp.id [delete: Cascade]

Ref: ZohoSalesOrder.(zohoContactId, zohoAppId) > ZohoContact.(id, zohoAppId) [delete: Cascade]

Ref: ZohoSalesOrder.orderId > Order.id [delete: Cascade]

Ref: ZohoSalesOrder.zohoAppId > ZohoApp.id [delete: Cascade]

Ref: ZohoSalesOrder.(zohoContactPersonId, zohoContactPersonZohoAppId) > ZohoContactPerson.(id, zohoAppId)

Ref: ZohoInvoice.invoiceId > Invoice.id [delete: Cascade]

Ref: ZohoInvoice.zohoAppId > ZohoApp.id [delete: Cascade]

Ref: ZohoPayment.paymentId > Payment.id [delete: Cascade]

Ref: ZohoPayment.zohoAppId > ZohoApp.id [delete: Cascade]

Ref: ZohoBankAccount.paymentMethodId > PaymentMethod.id

Ref: ZohoBankAccount.zohoAppId > ZohoApp.id [delete: Cascade]

Ref: ZohoWarehouse.warehouseId > Warehouse.id [delete: Cascade]

Ref: ZohoWarehouse.zohoAppId > ZohoApp.id [delete: Cascade]

Ref: ZohoTax.taxId > Tax.id [delete: Cascade]

Ref: ZohoTax.zohoAppId > ZohoApp.id [delete: Cascade]

Ref: ZohoOrderLineItem.orderLineItemId > OrderLineItem.id [delete: Cascade]

Ref: ZohoOrderLineItem.zohoAppId > ZohoApp.id [delete: Cascade]

Ref: ZohoPackageLineItem.packagelineItemId > PackageLineItem.id [delete: Cascade]

Ref: ZohoPackageLineItem.zohoAppId > ZohoApp.id [delete: Cascade]

Ref: ZohoPackageLineItem.orderLineItemId > OrderLineItem.id

Ref: Invoice.tenantId > Tenant.id [delete: Cascade]

Ref: Invoice.mainContactId > Contact.id

Ref: DatevContact.contactId > Contact.id [delete: Cascade]

Ref: DatevContact.datevAppId > DatevApp.id [delete: Cascade]

Ref: Tax.tenantId > Tenant.id [delete: Cascade]

Ref: Payment.orderId > Order.id

Ref: Payment.mainContactId > Contact.id

Ref: Payment.tenantId > Tenant.id [delete: Cascade]

Ref: Payment.paymentMethodId > PaymentMethod.id

Ref: PaymentMethod.(saleorPaymentGatewayId, saleorPaymentGatewayInstalledSaleorAppId) > SaleorPaymentGateway.(id, installedSaleorAppId) [delete: Cascade]

Ref: PaymentMethod.tenantId > Tenant.id [delete: Cascade]

Ref: Company.tenantId > Tenant.id [delete: Cascade]

Ref: Contact.companyId > Company.id

Ref: Contact.tenantId > Tenant.id [delete: Cascade]

Ref: Warehouse.tenantId > Tenant.id [delete: Cascade]

Ref: OrderLineItem.orderId > Order.id [delete: Cascade]

Ref: OrderLineItem.taxId > Tax.id [delete: Cascade]

Ref: OrderLineItem.(productVariantId, sku) > ProductVariant.(id, sku)

Ref: OrderLineItem.tenantId > Tenant.id [delete: Cascade]

Ref: PackageLineItem.warehouseId > Warehouse.id

Ref: PackageLineItem.packageId > Package.id [delete: Cascade]

Ref: PackageLineItem.(tenantId, sku) > ProductVariant.(tenantId, sku)

Ref: PackageLineItem.tenantId > Tenant.id [delete: Cascade]

Ref: Order.shippingPriceTaxId > Tax.id [delete: Cascade]

Ref: Order.mainContactId > Contact.id

Ref: Order.shippingAddressId > Address.id [delete: Cascade]

Ref: Order.billingAddressId > Address.id [delete: Cascade]

Ref: Order.tenantId > Tenant.id [delete: Cascade]

Ref: Address.tenantId > Tenant.id [delete: Cascade]

Ref: Attribute.tenantId > Tenant.id [delete: Cascade]

Ref: AttributeValue.attributeId > Attribute.id [delete: Cascade]

<<<<<<< HEAD
Ref: Category.parentCategoryId - Category.id [delete: No Action]

Ref: Category.tenantId > Tenant.id [delete: Cascade]

Ref: Product.categoryId > Category.id [delete: No Action]
=======
Ref: ProductTag.tenantId > Tenant.id [delete: Cascade]
>>>>>>> 90ccc0db

Ref: Product.tenantId > Tenant.id [delete: Cascade]

Ref: ProductVariant.productId > Product.id [delete: Cascade]

Ref: ProductVariant.tenantId > Tenant.id [delete: Cascade]

Ref: ProductVariant.defaultWarehouseId > Warehouse.id [delete: Cascade]

Ref: ProductVariant.salesTaxId > Tax.id

Ref: BillOfMaterial.tenantId > Tenant.id [delete: Cascade]

Ref: BillOfMaterial.productVariantId > ProductVariant.id [delete: Cascade]

Ref: BillOfMaterial.partId > ProductVariant.id [delete: Cascade]

Ref: XentralCarrier.xentralProxyAppId > XentralProxyApp.id

Ref: XentralArtikel.xentralProxyAppId > XentralProxyApp.id

Ref: XentralArtikel.productVariantId > ProductVariant.id

Ref: XentralLieferschein.xentralProxyAppId > XentralProxyApp.id

Ref: XentralLieferschein.packageId > Package.id [delete: Cascade]

Ref: StockEntries.tenantId > Tenant.id [delete: Cascade]

Ref: StockEntries.warehouseId > Warehouse.id [delete: Cascade]

Ref: StockEntries.productVariantId > ProductVariant.id [delete: Cascade]

Ref: BraintreeApp.tenantId > Tenant.id [delete: Cascade]

Ref: BraintreeTransaction.braintreeAppId > BraintreeApp.id [delete: Cascade]

Ref: BraintreeTransaction.paymentId > Payment.id [delete: Cascade]

Ref: ElasticLogDrainIntegration.subscriptionId > Subscription.id

Ref: ElasticLogDrainIntegration.tenantId > Tenant.id [delete: Cascade]

Ref: ElasticLogDrainIntegration.logDrainAppId > VercelLogDrainApp.id

Ref: ElasticLogDrainIntegration.elasticClusterId > ElasticCluster.id

Ref: Package.orderId > Order.id [delete: Cascade]

Ref: Package.tenantId > Tenant.id [delete: Cascade]

Ref: PackageEvent.packageId > Package.id [delete: Cascade]

Ref: TransactionalEmail.packageEventId - PackageEvent.id

Ref: TrackingEmailApp.tenantId > Tenant.id [delete: Cascade]

Ref: SendgridTemplate.trackingEmailAppId > TrackingEmailApp.id [delete: Cascade]

Ref: DpdApp.tenantId > Tenant.id [delete: Cascade]

Ref: DpdApp.integrationId > TrackingIntegration.id

Ref: EasyPostApp.tenantId > Tenant.id [delete: Cascade]

Ref: EasyPostApp.integrationId > TrackingIntegration.id

Ref: DHLTrackingApp.tenantId > Tenant.id [delete: Cascade]

Ref: DHLTrackingApp.trackingIntegrationId > TrackingIntegration.id

Ref: UPSTrackingApp.tenantId > Tenant.id [delete: Cascade]

Ref: UPSTrackingApp.trackingIntegrationId > TrackingIntegration.id

Ref: ProductDataFeedApp.tenantId > Tenant.id [delete: Cascade]

Ref: DatevApp.tenantId > Tenant.id [delete: Cascade]

Ref: LogisticsApp.tenantId > Tenant.id [delete: Cascade]

Ref: KencoveApiApp.tenantId > Tenant.id [delete: Cascade]

Ref: KencoveApiCategory.kencoveApiAppId > KencoveApiApp.id [delete: Cascade]

Ref: KencoveApiCategory.categoryId > Category.id [delete: Cascade]

Ref: KencoveApiAttribute.attributeId > Attribute.id [delete: Cascade]

Ref: KencoveApiAttribute.kencoveApiAppId > KencoveApiApp.id [delete: Cascade]

Ref: KencoveApiProductVariant.productVariantId > ProductVariant.id [delete: Cascade]

Ref: KencoveApiProductVariant.kencoveApiAppId > KencoveApiApp.id [delete: Cascade]

Ref: KencoveApiAddress.addressId > Address.id

Ref: KencoveApiAddress.kencoveApiAppId > KencoveApiApp.id

Ref: KencoveApiContact.contactId > Contact.id [delete: Cascade]

Ref: KencoveApiContact.kencoveApiAppId > KencoveApiApp.id [delete: Cascade]

Ref: ReviewsioApp.tenantId > Tenant.id [delete: Cascade]

Ref: ZohoApp.tenantId > Tenant.id [delete: Cascade]

Ref: SaleorApp.tenantId > Tenant.id [delete: Cascade]

Ref: InstalledSaleorApp.defaultWarehouseId > Warehouse.id

Ref: InstalledSaleorApp.(saleorAppId, domain) > SaleorApp.(id, domain) [delete: Cascade]

Ref: Subscription.tenantId > Tenant.id [delete: Cascade]

Ref: TrackingIntegration.subscriptionId - Subscription.id

Ref: TrackingIntegration.tenantId > Tenant.id [delete: Cascade]

Ref: TrackingIntegration.trackingEmailAppId > TrackingEmailApp.id

Ref: TrackingIntegration.zohoAppId > ZohoApp.id

Ref: ProductDataFeedIntegration.subscriptionId - Subscription.id

Ref: ProductDataFeedIntegration.tenantId > Tenant.id [delete: Cascade]

Ref: ProductDataFeedIntegration.productDataFeedAppId - ProductDataFeedApp.id

Ref: ProductDataFeedIntegration.installedSaleorAppId > InstalledSaleorApp.id

Ref: LogisticsIntegration.subscriptionId - Subscription.id

Ref: LogisticsIntegration.tenantId > Tenant.id [delete: Cascade]

Ref: LogisticsIntegration.zohoAppId > ZohoApp.id

Ref: LogisticsIntegration.logisticsAppId - LogisticsApp.id

Ref: StrapiApp.tenantId > Tenant.id [delete: Cascade]

Ref: XentralProxyApp.subscriptionId > Subscription.id

Ref: XentralProxyApp.tenantId > Tenant.id [delete: Cascade]

Ref: XentralProxyApp.warehouseId > Warehouse.id [delete: Cascade]

Ref: XentralProxyAuftrag.xentralProxyAppId > XentralProxyApp.id

Ref: XentralProxyAuftrag.orderId > Order.id

Ref: IncomingWebhook.dpdAppId > DpdApp.id [delete: Cascade]

Ref: IncomingWebhook.easyPostAppId > EasyPostApp.id [delete: Cascade]

Ref: IncomingWebhook.logisticsAppId > LogisticsApp.id [delete: Cascade]

Ref: IncomingWebhook.productDataFeedAppId > ProductDataFeedApp.id [delete: Cascade]

Ref: IncomingWebhook.zohoAppId > ZohoApp.id [delete: Cascade]

Ref: IncomingWebhook.strapiAppId > StrapiApp.id [delete: Cascade]

Ref: IncomingWebhook.installedSaleorAppId > InstalledSaleorApp.id [delete: Cascade]

Ref: IncomingWebhook.vercelLogDrainAppId > VercelLogDrainApp.id [delete: Cascade]

Ref: SecretKey.incomingWebhookId - IncomingWebhook.id [delete: Cascade]<|MERGE_RESOLUTION|>--- conflicted
+++ resolved
@@ -698,7 +698,24 @@
   attributeId String [not null]
 }
 
-<<<<<<< HEAD
+Table ProductTag {
+  id String [pk]
+  createdAt DateTime [default: `now()`, not null]
+  updatedAt DateTime [not null]
+  name String [not null, note: 'The name of the tag']
+  normalizedName String [not null, note: 'The normalized name of the tag']
+  tenant Tenant [not null, note: 'The tenant this tag belongs to']
+  tenantId String [not null]
+  products Product [not null, note: 'The products that are tagged with this tag']
+
+  indexes {
+    (normalizedName, tenantId) [unique]
+  }
+
+  Note: 'Product tags are used to group products together. 
+They are not hierarchical, but flat. You can use generic tags like "Sale" or "New" or "Bestseller"'
+}
+
 Table Category {
   id String [pk]
   createdAt DateTime [default: `now()`, not null]
@@ -713,29 +730,13 @@
   tenant Tenant [not null, note: 'The tenant this category belongs to']
   tenantId String [not null]
   kencoveApiCategories KencoveApiCategory [not null, note: 'The kencove categories this category is synced to']
-=======
-Table ProductTag {
-  id String [pk]
-  createdAt DateTime [default: `now()`, not null]
-  updatedAt DateTime [not null]
-  name String [not null, note: 'The name of the tag']
-  normalizedName String [not null, note: 'The normalized name of the tag']
-  tenant Tenant [not null, note: 'The tenant this tag belongs to']
-  tenantId String [not null]
-  products Product [not null, note: 'The products that are tagged with this tag']
->>>>>>> 90ccc0db
 
   indexes {
     (normalizedName, tenantId) [unique]
   }
 
-<<<<<<< HEAD
   Note: 'The ECI internal category model. Product categories are used to group products together
 and to create a product hierarchy. Categories can be nested'
-=======
-  Note: 'Product tags are used to group products together. 
-They are not hierarchical, but flat. You can use generic tags like "Sale" or "New" or "Bestseller"'
->>>>>>> 90ccc0db
 }
 
 Table Product {
@@ -747,12 +748,9 @@
   hsCode String
   countryOfOrigin CountryCode
   variants ProductVariant [not null]
-<<<<<<< HEAD
+  tags ProductTag [not null]
   category Category [note: 'The category this product belongs to']
   categoryId String
-=======
-  tags ProductTag [not null]
->>>>>>> 90ccc0db
   tenant Tenant [not null]
   tenantId String [not null]
 
@@ -1349,11 +1347,8 @@
   rewiewsioApps ReviewsioApp [not null]
   eci_User_Tenants eci_User_Tenant [not null]
   kencoveApiApps KencoveApiApp [not null]
-<<<<<<< HEAD
+  productTags ProductTag [not null]
   categories Category [not null]
-=======
-  productTags ProductTag [not null]
->>>>>>> 90ccc0db
 }
 
 Table Subscription {
@@ -2031,15 +2026,13 @@
 
 Ref: AttributeValue.attributeId > Attribute.id [delete: Cascade]
 
-<<<<<<< HEAD
+Ref: ProductTag.tenantId > Tenant.id [delete: Cascade]
+
 Ref: Category.parentCategoryId - Category.id [delete: No Action]
 
 Ref: Category.tenantId > Tenant.id [delete: Cascade]
 
 Ref: Product.categoryId > Category.id [delete: No Action]
-=======
-Ref: ProductTag.tenantId > Tenant.id [delete: Cascade]
->>>>>>> 90ccc0db
 
 Ref: Product.tenantId > Tenant.id [delete: Cascade]
 
