datasource db {
  provider             = "mysql"
  url                  = env("DATABASE_URL")
  // shadowDatabaseUrl    = env("SHADOW_DATABASE_URL")
  referentialIntegrity = "prisma"
}

generator dbml {
  provider = "prisma-dbml-generator"
}

generator client {
  provider        = "prisma-client-js"
  previewFeatures = ["referentialIntegrity"]
}

// ------------------------------------------------------------------------------------------------
//
//  SALEOR SPECIFIC MODELS
//
// ------------------------------------------------------------------------------------------------

// Saleor specific model for orders.
model SaleorOrder {
  /// Saleor Internal Id
  id String

  createdAt DateTime

  order   Order  @relation(fields: [orderId, orderNumber], references: [id, orderNumber], onDelete: Cascade)
  orderId String

  // The Human-Readable order number. Gets
  // prefixed with something like "STORE-" when moved to Zoho
  orderNumber String

  installedSaleorApp   InstalledSaleorApp @relation(fields: [installedSaleorAppId], references: [id], onDelete: Cascade)
  installedSaleorAppId String

  saleorPayment SaleorPayment[]

  @@unique([id, installedSaleorAppId])
  @@unique([orderId, installedSaleorAppId])
  @@index([orderId])
  @@index([installedSaleorAppId])
}

model SaleorPackage {
  /// Saleor Internal Id
  id String

  createdAt DateTime

  package   Package @relation(fields: [packageId], references: [id], onDelete: Cascade)
  packageId String

  installedSaleorApp   InstalledSaleorApp @relation(fields: [installedSaleorAppId], references: [id], onDelete: Cascade)
  installedSaleorAppId String

  @@unique([id, installedSaleorAppId])
  @@index([packageId])
}

// model for saleor fulfillment line items
model SaleorFulfillmentLine {
  /// Saleor Internal Id
  id String

  packagelineItem   PackageLineItem @relation(fields: [packageLineItemId], references: [id], onDelete: Cascade)
  packageLineItemId String

  installedSaleorApp   InstalledSaleorApp @relation(fields: [installedSaleorAppId], references: [id], onDelete: Cascade)
  installedSaleorAppId String

  @@unique([id, installedSaleorAppId])
  @@index([packageLineItemId])
  @@index([installedSaleorAppId])
}

model SaleorOrderLineItem {
  /// Saleor Internal Id
  id String

  orderLineItem   OrderLineItem @relation(fields: [orderLineItemId], references: [id], onDelete: Cascade)
  orderLineItemId String

  installedSaleorApp   InstalledSaleorApp @relation(fields: [installedSaleorAppId], references: [id], onDelete: Cascade)
  installedSaleorAppId String

  @@unique([id, installedSaleorAppId])
  @@index([orderLineItemId])
}

// Saleor specific model for payments.
model SaleorPayment {
  /// Saleor Internal Id
  id String

  createdAt DateTime
  updatedAt DateTime

  saleorOrder   SaleorOrder? @relation(fields: [saleorOrderId, installedSaleorAppId], references: [id, installedSaleorAppId])
  saleorOrderId String?

  payment   Payment? @relation(fields: [paymentId], references: [id], onDelete: Cascade)
  paymentId String?

  installedSaleorApp   InstalledSaleorApp @relation(fields: [installedSaleorAppId], references: [id], onDelete: Cascade)
  installedSaleorAppId String

  @@unique([id, installedSaleorAppId])
  @@index([paymentId])
  @@index([installedSaleorAppId])
  @@index([saleorOrderId])
}

// Saleor specific model for product variant.
model SaleorProductVariant {
  /// Saleor internal product variant id
  id String

  /// Saleor internal product Id
  productId String

  updatedAt DateTime

  productVariant   ProductVariant @relation(fields: [productVariantId], references: [id], onDelete: Cascade)
  productVariantId String

  installedSaleorApp   InstalledSaleorApp @relation(fields: [installedSaleorAppId], references: [id], onDelete: Cascade)
  installedSaleorAppId String

  @@unique([id, installedSaleorAppId])
  @@index([productVariantId])
}

// Saleor specific model for warehouse.
model SaleorWarehouse {
  /// Saleor Internal Id
  id String

  warehouse   Warehouse @relation(fields: [warehouseId], references: [id], onDelete: Cascade)
  warehouseId String

  installedSaleorApp   InstalledSaleorApp @relation(fields: [installedSaleorAppId], references: [id], onDelete: Cascade)
  installedSaleorAppId String

  @@unique([id, installedSaleorAppId])
}

model SaleorPaymentGateway {
  /// Saleor Internal Id
  id String

  installedSaleorApp   InstalledSaleorApp @relation(fields: [installedSaleorAppId], references: [id], onDelete: Cascade)
  installedSaleorAppId String

  paymentMethods PaymentMethod[]

  @@unique([id, installedSaleorAppId])
}

// ------------------------------------------------------------------------------------------------
//
//  Zoho SPECIFIC MODELS
//
// ------------------------------------------------------------------------------------------------
// Zoho specific model for item metadata. For simplicity, we don't use a seperate product and product variant table.
model ZohoItem {
  /// Zoho Internal Id
  id String

  createdAt DateTime
  updatedAt DateTime

  productVariant   ProductVariant @relation(fields: [productVariantId], references: [id], onDelete: Cascade)
  productVariantId String

  zohoApp   ZohoApp @relation(fields: [zohoAppId], references: [id], onDelete: Cascade)
  zohoAppId String

  @@unique([id, zohoAppId])
}

model ZohoPackage {
  /// Zoho Internal Id
  id String

  // Zoho has the entities shipment and package.
  // we track both in this entity
  shipmentId String?

  createdAt DateTime
  updatedAt DateTime

  package   Package @relation(fields: [packageId], references: [id], onDelete: Cascade)
  packageId String

  zohoApp   ZohoApp @relation(fields: [zohoAppId], references: [id], onDelete: Cascade)
  zohoAppId String

  @@unique([id, zohoAppId])
}

model ZohoBankAccount {
  /// Zoho Internal Bankacount Id
  id String 

  active Boolean @default(true)

  zohoApp   ZohoApp @relation(fields: [zohoAppId], references: [id], onDelete: Cascade)
  zohoAppId String

  @@unique([id, zohoAppId])  
  @@index([zohoAppId])  
}

model ZohoContact {
  // Zoho Internal Contact Id
  id String

  // We set these optional, so that we
  // can easily upsert ZohoContactPerson
  createdAt DateTime?
  updatedAt DateTime?

  zohoApp   ZohoApp @relation(fields: [zohoAppId], references: [id], onDelete: Cascade)
  zohoAppId String

  zohoContactPerson ZohoContactPerson[]
  zohoSalesOrder    ZohoSalesOrder[]
  // zohoInvoice       ZohoInvoice[]
  // zohoPayment       ZohoPayment[]

  @@unique([id, zohoAppId])
  @@index([zohoAppId])  
}

// Zoho knows Contacts and ContactPersons.
model ZohoContactPerson {
  /// Zoho Internal ContactPerson Id
  id String

  /// Contacts/Contactpersons can be disabled to filter out merged contacts
  active Boolean @default(true)

  zohoContact   ZohoContact @relation(fields: [zohoContactId, zohoAppId], references: [id, zohoAppId], onDelete: Cascade)
  zohoContactId String

  contact   Contact @relation(fields: [contactId], references: [id], onDelete: Cascade)
  contactId String
  // For easy look-up directly in the ZohoContact model. Is set automatically from related contact 
  email     String?

  // zohoPayments ZohoPayment[]

  zohoApp   ZohoApp @relation(fields: [zohoAppId], references: [id], onDelete: Cascade)
  zohoAppId String

  // zohoInvoices    ZohoInvoice[]
  zohoSalesOrders ZohoSalesOrder[]

  @@unique([id, zohoAppId])
  @@index([contactId])
  @@index([zohoContactId])
  @@index([zohoAppId])
  @@index([active])
}

model ZohoAddress {
  /// Zoho internal Address id
  id String

  address   Address @relation(fields: [addressId], references: [id], onDelete: Cascade)
  addressId String

  zohoApp   ZohoApp @relation(fields: [zohoAppId], references: [id], onDelete: Cascade)
  zohoAppId String

  @@unique([id, zohoAppId])
  @@index([zohoAppId])
  @@index([addressId])
}

enum ZohoSalesOrderStatus {
  draft
  confirmed
  fulfilled
  shipped
}

// Zoho specific model.
model ZohoSalesOrder {
  /// Zoho Internal Id
  id String

  createdAt DateTime
  updatedAt DateTime

  zohoContact   ZohoContact? @relation(fields: [zohoContactId, zohoAppId], references: [id, zohoAppId], onDelete: Cascade)
  zohoContactId String?

  order   Order  @relation(fields: [orderId], references: [id], onDelete: Cascade)
  /// The ECI internal order ID 
  orderId String

  zohoApp   ZohoApp @relation(fields: [zohoAppId], references: [id], onDelete: Cascade)
  zohoAppId String

  zohoContactPerson          ZohoContactPerson? @relation(fields: [zohoContactPersonId, zohoContactPersonZohoAppId], references: [id, zohoAppId])
  zohoContactPersonId        String?
  zohoContactPersonZohoAppId String?

  @@unique([id, zohoAppId])
  @@index([orderId])
  @@index([zohoAppId])
}

// Zoho specific model.
model ZohoInvoice {
  /// Zoho Internal Id
  id String

  createdAt DateTime
  updatedAt DateTime

  // The Zoho Internal Invoice number
  // as complete string: INV-395956
  number String

  // zohoContact   ZohoContact? @relation(fields: [zohoContactId, zohoAppId], references: [id, zohoAppId], onDelete: Cascade)
  // zohoContactId String?

  invoice   Invoice @relation(fields: [invoiceId], references: [id], onDelete: Cascade)
  invoiceId String

  zohoApp   ZohoApp @relation(fields: [zohoAppId], references: [id], onDelete: Cascade)
  zohoAppId String

  // zohoContactPerson          ZohoContactPerson? @relation(fields: [zohoContactPersonId, zohoContactPersonZohoAppId], references: [id, zohoAppId])
  // zohoContactPersonId        String?
  // zohoContactPersonZohoAppId String?

  @@unique([id, zohoAppId])
  @@unique([number, zohoAppId])
}

/// Zoho specific model.
model ZohoPayment {
  /// Zoho Internal Id
  id String

  createdAt DateTime
  updatedAt DateTime

  payment   Payment? @relation(fields: [paymentId], references: [id], onDelete: Cascade)
  paymentId String?  @unique

  zohoApp   ZohoApp @relation(fields: [zohoAppId], references: [id], onDelete: Cascade)
  zohoAppId String

  @@unique([id, zohoAppId])
  @@index([paymentId])
}

model ZohoAccount {
  /// Zoho internal id
  id String

  zohoApp   ZohoApp @relation(fields: [zohoAppId], references: [id], onDelete: Cascade)
  zohoAppId String

  paymentMethods PaymentMethod[]

  @@unique([id, zohoAppId])
}

model ZohoWarehouse {
  /// Zoho Internal Id
  id String

  warehouse   Warehouse @relation(fields: [warehouseId], references: [id], onDelete: Cascade)
  warehouseId String

  zohoApp   ZohoApp @relation(fields: [zohoAppId], references: [id], onDelete: Cascade)
  zohoAppId String

  @@unique([id, zohoAppId])
}

model ZohoTax {
  /// internal ID of tax in Zoho
  id String

  tax   Tax    @relation(fields: [taxId], references: [id], onDelete: Cascade)
  /// ID of eci internal Tax Object
  taxId String

  zohoApp   ZohoApp @relation(fields: [zohoAppId], references: [id], onDelete: Cascade)
  zohoAppId String

  @@unique([id, zohoAppId])
  @@index([id])
  @@index([zohoAppId])
}

model ZohoOrderLineItem {
  /// Zoho Internal Id
  id String

  orderLineItem   OrderLineItem @relation(fields: [orderLineItemId], references: [id], onDelete: Cascade)
  orderLineItemId String

  zohoApp   ZohoApp @relation(fields: [zohoAppId], references: [id], onDelete: Cascade)
  zohoAppId String

  @@unique([id, zohoAppId])
  @@index([orderLineItemId])
  @@index([zohoAppId])
}

model ZohoPackageLineItem {
  /// Zoho Internal Id
  id String

  packagelineItem   PackageLineItem @relation(fields: [packagelineItemId], references: [id], onDelete: Cascade)
  packagelineItemId String

  zohoApp         ZohoApp        @relation(fields: [zohoAppId], references: [id], onDelete: Cascade)
  zohoAppId       String
  orderLineItem   OrderLineItem? @relation(fields: [orderLineItemId], references: [id])
  orderLineItemId String?

  @@unique([id, zohoAppId])
  @@index([packagelineItemId])
  @@index([zohoAppId])
}

// ------------------------------------------------------------------------------------------------
//
//  ECI INTERNAL ENTITY MODELS
//
// ------------------------------------------------------------------------------------------------

// The ECI internal invoice model
model Invoice {
  // eci internal id
  id        String   @id
  createdAt DateTime @default(now())
  updatedAt DateTime @updatedAt

  // Un-Prefixed Invoice Number (e.g. 30994)
  // Invoice-Numbers have to be unique per Tenant!
  // We use them as unique identifier between systems
  invoiceNumber String

  payments Payment[]

  tenant   Tenant @relation(fields: [tenantId], references: [id], onDelete: Cascade)
  tenantId String

  orders      Order[]
  zohoInvoice ZohoInvoice[]

  @@unique([invoiceNumber, tenantId])
}

// Internal model to save taxes information
model Tax {
  // eci internal id
  id        String   @id
  createdAt DateTime @default(now())
  updatedAt DateTime @updatedAt

  name           String
  // Lowercase, trim, whitespace remove, special characters remove etc.
  normalizedName String
  percentage     Float

  /// An array of orders where this tax is used as the tax for the shipping method
  shippingTaxInOrders Order[]
  /// An array of lineitems where this tax is used as the tax for the line item
  taxInLineItems      OrderLineItem[]

  tenant   Tenant @relation(fields: [tenantId], references: [id], onDelete: Cascade)
  tenantId String

  zohoTaxes ZohoTax[]

  @@unique([normalizedName, tenantId])
  @@unique([percentage, tenantId])
  @@index([percentage])
}

// The ECI internal payments model
model Payment {
  // eci internal id
  id        String   @id
  createdAt DateTime @default(now())
  updatedAt DateTime @updatedAt

  // Unique identifier for a customer payment.
  // We use the payment gateway id as reference.
  referenceNumber String

<<<<<<< HEAD
  amount Float
=======
  amount        Float

  /// Costs for this transaction, for example bank charges, gateway charges, paypal charges
  transactionFee Float @default(0)
>>>>>>> e7223872

  order   Order?  @relation(fields: [orderId], references: [id])
  orderId String?

  tenant   Tenant @relation(fields: [tenantId], references: [id], onDelete: Cascade)
  tenantId String

  paymentMethod   PaymentMethod @relation(fields: [paymentMethodId], references: [id])
  paymentMethodId String

  invoices Invoice[]

  zohoPayment   ZohoPayment[]
  saleorPayment SaleorPayment[]
  braintreeTransactions BraintreeTransaction[]

  @@unique([orderId, tenantId])
  @@unique([referenceNumber, tenantId])
  @@index([orderId])
}

/// categorize payments by payment type
enum PaymentMethodType {
  braintree
  paypal
  stripe
  /// banktransfer = Vorkasse
  banktransfer
}

/// categorize payments by gateway type
enum GatewayType {
  paypal
  card
  /// banktransfer = Vorkasse
  banktransfer
}

model PaymentMethod {
  id        String   @id
  createdAt DateTime @default(now())
  updatedAt DateTime @updatedAt

  gatewayType GatewayType
  methodType  PaymentMethodType
  currency    Currency

  saleorPaymentGateway                     SaleorPaymentGateway? @relation(fields: [saleorPaymentGatewayId, saleorPaymentGatewayInstalledSaleorAppId], references: [id, installedSaleorAppId], onDelete: Cascade)
  saleorPaymentGatewayId                   String?
  saleorPaymentGatewayInstalledSaleorAppId String?
  zohoAccount                              ZohoAccount?          @relation(fields: [zohoAccountId, zohoAccountZohoAppId], references: [id, zohoAppId], onDelete: Cascade)
  zohoAccountId                            String?
  zohoAccountZohoAppId                     String?

  payments Payment[]

  tenant   Tenant @relation(fields: [tenantId], references: [id], onDelete: Cascade)
  tenantId String

  @@unique([gatewayType, methodType, currency, tenantId])
}

model Company {
  // eci internal id
  id        String   @id
  createdAt DateTime @default(now())
  updatedAt DateTime @updatedAt

  name String

  // Lowercase, trim, whitespace remove, special characters remove etc.
  normalizedName String

  contacts Contact[]

  tenant   Tenant @relation(fields: [tenantId], references: [id], onDelete: Cascade)
  tenantId String

  @@unique([name, tenantId])
  @@unique([normalizedName, tenantId])
}

/// The ECI internal contact model. One contact has one E-Mail address only.
/// E-Mail addresses are unique per tenant
/// In some systems the Contact is equal to Users or Accounts
model Contact {
  // eci internal id
  id        String   @id
  createdAt DateTime @default(now())
  updatedAt DateTime @updatedAt

  email String

  firstName String?
  lastName  String?

  orders Order[]

  /// A Contact can be related to one company
  company   Company? @relation(fields: [companyId], references: [id])
  companyId String?

  tenant   Tenant @relation(fields: [tenantId], references: [id], onDelete: Cascade)
  tenantId String

  zohoContactPersons ZohoContactPerson[]
  addresses          Address[]

  @@unique([email, tenantId])
  @@index([companyId])
  @@index([tenantId])
}

// The ECI internal Warehouse model.
model Warehouse {
  // eci internal id
  id        String   @id
  createdAt DateTime @default(now())
  updatedAt DateTime @updatedAt

  name           String
  // Lowercase, trim, whitespace remove, special characters remove
  normalizedName String

  tenant          Tenant            @relation(fields: [tenantId], references: [id], onDelete: Cascade)
  tenantId        String
  zohoWarehouse   ZohoWarehouse[]
  saleorWarehouse SaleorWarehouse[]

  xentralProxyIntegration XentralProxyIntegration[]

  orderLineItems   OrderLineItem[]
  packageLineItems PackageLineItem[]
  stockEntries     StockEntries[]

  @@unique([name, tenantId])
  @@unique([normalizedName, tenantId])
}

enum Currency {
  EUR
  USD
}

// The ECI internal LineItem model
model OrderLineItem {
  // eci internal id
  id        String   @id
  createdAt DateTime @default(now())
  updatedAt DateTime @updatedAt

  // Unique string to identify this LineItem
  // between different systems. For orders:
  // ${orderNumber}${sku}${quantity}
  // For invoices: ${invoiceNumber}${sku}${quantity}
  // For packages: ${packageNumber}${sku}${quantity} 
  uniqueString String

  order   Order  @relation(fields: [orderId], references: [id], onDelete: Cascade)
  orderId String

  // Warehouse, this line item corresponds to.
  // Warehouse can be undefined, as we have non-inventory products as well.
  warehouse   Warehouse? @relation(fields: [warehouseId], references: [id])
  warehouseId String?

  quantity Float
  sku      String
  tax      Tax    @relation(fields: [taxId], references: [id], onDelete: Cascade)
  taxId    String

  /// The total net price (price excluding taxes) of all line item.
  /// Optional, as we might have just one of the two values on hand
  totalPriceNet   Float?
  /// The total gross price (price including taxes) of all line item.
  /// Optional, as we might have just one of the two values on hand
  totalPriceGross Float?

  // The disount amount, that is applied
  // to the net price.
  discountValueNet Float @default(0)

  productVariant   ProductVariant @relation(fields: [productVariantId, sku], references: [id, sku])
  productVariantId String

  tenant   Tenant @relation(fields: [tenantId], references: [id], onDelete: Cascade)
  tenantId String

  zohoPackageLineItems ZohoPackageLineItem[]
  saleorOrderLineItems SaleorOrderLineItem[]
  zohoOrderLineItems   ZohoOrderLineItem[]

  @@unique([uniqueString, tenantId])
  @@index([orderId])
  @@index([warehouseId])
  @@index([productVariantId])
  @@index([uniqueString])
  @@index([tenantId])
}

model PackageLineItem {
  // eci internal id
  id        String   @id
  createdAt DateTime @default(now())
  updatedAt DateTime @updatedAt

  // Unique string to identify this LineItem
  // between different systems.
  // For packages: ${packageNumber}${sku}${quantity} 
  uniqueString String

  order   Order  @relation(fields: [orderId], references: [id], onDelete: Cascade)
  orderId String

  // Warehouse, this line item corresponds to.
  // Warehouse can be undefined, as we have non-inventory products as well.
  warehouse   Warehouse? @relation(fields: [warehouseId], references: [id])
  warehouseId String?

  package   Package? @relation(fields: [packageId], references: [id])
  packageId String?

  quantity Float
  sku      String

  productVariant   ProductVariant @relation(fields: [productVariantId, sku], references: [id, sku])
  productVariantId String

  tenant   Tenant @relation(fields: [tenantId], references: [id], onDelete: Cascade)
  tenantId String

  zohoPackageLineItems    ZohoPackageLineItem[]
  saleorFulfillmentsLines SaleorFulfillmentLine[]

  @@unique([uniqueString, tenantId])
  @@index([orderId])
  @@index([packageId])
  @@index([warehouseId])
  @@index([productVariantId])
  @@index([uniqueString])
  @@index([tenantId])
}

enum OrderStatus {
  draft
  unconfirmed
  confirmed
  // The order is fulfilled + paid -> finished
  closed
  canceled
}

enum OrderPaymentStatus {
  unpaid
  fullyPaid
  partiallyPaid
  fullyRefunded
  partiallyRefunded
}

enum OrderShipmentStatus {
  pending
  partiallyShipped
  shipped
  delivered
}

// The ECI internal Order model.

model Order {
  // eci internal id
  id        String   @id
  // Created and updated at the ECI DB
  createdAt DateTime @default(now())
  updatedAt DateTime @updatedAt

  // the order date
  date DateTime

  // deprecated!
  externalOrderId String?

  orderStatus    OrderStatus         @default(draft)
  paymentStatus  OrderPaymentStatus  @default(unpaid)
  shipmentStatus OrderShipmentStatus @default(pending)

  readyToFullfill Boolean @default(false)

  /// Order-Numbers have to be unique per Tenant!
  /// We use them as unique identifier between systems
  orderNumber     String
  /// if source system has a second ID which is benefitial to the user, we can provide it here
  referenceNumber String?

  orderLineItems   OrderLineItem[]
  packageLineItems PackageLineItem[]

  shippingPriceNet   Float?
  shippingPriceGross Float?
  shippingPriceTax   Tax?    @relation(fields: [shippingPriceTaxId], references: [id], onDelete: Cascade)
  shippingPriceTaxId String?

  // The disount amount, that is applied
  // to the net, undiscounted price.
  // Discounts never get applied on shipping costs
  discountValueNet Float @default(0)

  // The final, total price
  totalPriceNet   Float?
  totalPriceGross Float

  /// The person who has created this Order (In other systems this can also be a Useraccount)
  mainContact   Contact @relation(references: [id], fields: [mainContactId])
  mainContactId String

  language Language  @default(DE)
  packages Package[]

  shippingAddress   Address? @relation("orderShippingAddresses", fields: [shippingAddressId], references: [id], onDelete: Cascade)
  shippingAddressId String?
  billingAddress    Address? @relation("orderBillingAddresses", fields: [billingAddressId], references: [id], onDelete: Cascade)
  billingAddressId  String?

  tenant   Tenant    @relation(fields: [tenantId], references: [id], onDelete: Cascade)
  tenantId String
  payments Payment[]

  saleorOrders          SaleorOrder[]
  zohoSalesOrders       ZohoSalesOrder[]
  xentralProxyAuftraege XentralProxyAuftrag[]

  invoices Invoice[]

  @@unique([orderNumber, tenantId])
  // Adding this unique constraint just for relational purposes
  @@unique([id, orderNumber])
  @@index([shippingAddressId])
  @@index([billingAddressId])
  @@index([shippingPriceTaxId])
  @@index([orderNumber])
}

enum CountryCode {
  AD
  AE
  AF
  AG
  AI
  AL
  AM
  AO
  AQ
  AR
  AS
  AT
  AU
  AW
  AX
  AZ
  BA
  BB
  BD
  BE
  BF
  BG
  BH
  BI
  BJ
  BL
  BM
  BN
  BO
  BQ
  BR
  BS
  BT
  BV
  BW
  BY
  BZ
  CA
  CC
  CD
  CF
  CG
  CH
  CI
  CK
  CL
  CM
  CN
  CO
  CR
  CU
  CV
  CW
  CX
  CY
  CZ
  DE
  DJ
  DK
  DM
  DO
  DZ
  EC
  EE
  EG
  EH
  ER
  ES
  ET
  EU
  FI
  FJ
  FK
  FM
  FO
  FR
  GA
  GB
  GD
  GE
  GF
  GG
  GH
  GI
  GL
  GM
  GN
  GP
  GQ
  GR
  GS
  GT
  GU
  GW
  GY
  HK
  HM
  HN
  HR
  HT
  HU
  ID
  IE
  IL
  IM
  IN
  IO
  IQ
  IR
  IS
  IT
  JE
  JM
  JO
  JP
  KE
  KG
  KH
  KI
  KM
  KN
  KP
  KR
  KW
  KY
  KZ
  LA
  LB
  LC
  LI
  LK
  LR
  LS
  LT
  LU
  LV
  LY
  MA
  MC
  MD
  ME
  MF
  MG
  MH
  MK
  ML
  MM
  MN
  MO
  MP
  MQ
  MR
  MS
  MT
  MU
  MV
  MW
  MX
  MY
  MZ
  NA
  NC
  NE
  NF
  NG
  NI
  NL
  NO
  NP
  NR
  NU
  NZ
  OM
  PA
  PE
  PF
  PG
  PH
  PK
  PL
  PM
  PN
  PR
  PS
  PT
  PW
  PY
  QA
  RE
  RO
  RS
  RU
  RW
  SA
  SB
  SC
  SD
  SE
  SG
  SH
  SI
  SJ
  SK
  SL
  SM
  SN
  SO
  SR
  SS
  ST
  SV
  SX
  SY
  SZ
  TC
  TD
  TF
  TG
  TH
  TJ
  TK
  TL
  TM
  TN
  TO
  TR
  TT
  TV
  TW
  TZ
  UA
  UG
  UM
  US
  UY
  UZ
  VA
  VC
  VE
  VG
  VI
  VN
  VU
  WF
  WS
  YE
  YT
  ZA
  ZM
  ZW
}

// The ECI internal Address model. Most values are optional, as we can have
// addresses like "ABHOLUNG" or others
model Address {
  // eci internal id
  id        String   @id
  // Created and updated at the ECI DB
  createdAt DateTime @default(now())
  updatedAt DateTime @updatedAt

  street                String?
  additionalAddressLine String?
  plz                   String?
  city                  String?
  countryCode           CountryCode?
  countryArea           String?
  company               String?
  phone                 String?
  fullname              String?

  contact   Contact @relation(fields: [contactId], references: [id], onDelete: Cascade)
  contactId String

  tenant   Tenant @relation(fields: [tenantId], references: [id], onDelete: Cascade)
  tenantId String

  /// A unique string identifying this address for easy lookup
  normalizedName String

  /// An array of zoho addresses. Can be multiple if the same address is synced to different zoho apps
  zohoAddress ZohoAddress[]

  /// An array of orders where this address is used as the shipping address
  shippingAddressInOrders Order[] @relation("orderShippingAddresses")
  /// An array of orders where this address is used as the billing address
  billingAddressInOrders  Order[] @relation("orderBillingAddresses")

  @@unique([normalizedName, tenantId])
  @@index([tenantId])
  @@index([contactId])
}

// The ECI internal Product model
// We use the ProductVariant more, as only variants have unique identifier like the SKU. Products can be matched only via the product name
model Product {
  // eci internal id
  id        String   @id
  createdAt DateTime @default(now())
  updatedAt DateTime @updatedAt

  name            String
  // Lowercase, trim, whitespace remove, special characters remove
  normalizedName  String
  // the HS-Code (Zolltarifnummer)
  hsCode          String?
  // Where the product was produced. Important only for customs/tariffs
  countryOfOrigin CountryCode?

  variants ProductVariant[]

  tenant   Tenant @relation(fields: [tenantId], references: [id], onDelete: Cascade)
  tenantId String

  @@unique([name, tenantId])
  @@unique([normalizedName, tenantId])
  @@index([tenantId])
}

// The ECI internal ProductVariant Model. One product can have one ore many Product Variants
model ProductVariant {
  // eci internal id
  id        String   @id
  createdAt DateTime @default(now())
  updatedAt DateTime @updatedAt

  sku         String
  // Some systems don't have a specific variant name
  // but just a single variant. Variant Name is therefore optional
  variantName String?
  ean         String?

  product   Product @relation(fields: [productId], references: [id], onDelete: Cascade)
  productId String

  tenant   Tenant @relation(fields: [tenantId], references: [id], onDelete: Cascade)
  tenantId String

  stockEntries StockEntries[]

  orderLineItem OrderLineItem[]

  packagelineItem PackageLineItem[]

  zohoItem ZohoItem[]

  xentralArtikel XentralArtikel[]

  saleorProductVariant SaleorProductVariant[]

  // Available physical stock over all warehouses
  stockOnHand Int?

  // if this product variant is a bundle / composite product
  isBundleProduct       Boolean                 @default(false)
  // A product variant can be a bundle product and can
  // have just one Bill of Material related
  billOfMaterial        BillOfMaterial?
  BillOfMaterialEntries BillOfMaterialEntries[]

  @@unique([sku, tenantId])
  // Just for relational purposes
  @@unique([id, sku])
  @@index([productId])
  @@index([tenantId])
}

model BillOfMaterial {
  // eci internal id
  id        String   @id
  createdAt DateTime @default(now())
  updatedAt DateTime @updatedAt

  // The product variant this BOM is related to
  productVariant   ProductVariant @relation(references: [id], fields: [productVariantId], onDelete: Cascade)
  productVariantId String         @unique

  billOfMaterialEntries BillOfMaterialEntries[]

  tenant   Tenant @relation(fields: [tenantId], references: [id], onDelete: Cascade)
  tenantId String

  @@unique([productVariantId, tenantId])
  @@index([productVariantId])
}

model BillOfMaterialEntries {
  // eci internal id
  id               String         @id
  billOfMaterial   BillOfMaterial @relation(references: [id], fields: [billOfMaterialId], onDelete: Cascade)
  billOfMaterialId String

  // The product variant
  part   ProductVariant @relation(references: [id], fields: [partId], onDelete: Cascade)
  partId String

  quantity Int

  @@index([billOfMaterialId])
}

model XentralArtikel {
  // Xentral Internal ID
  id String

  xentralNummer String

  xentralProxyApp   XentralProxyApp @relation(fields: [xentralProxyAppId], references: [id])
  xentralProxyAppId String

  productVariant   ProductVariant @relation(fields: [productVariantId], references: [id])
  productVariantId String

  @@unique([id, xentralProxyAppId])
  @@unique([xentralNummer, xentralProxyAppId])
  @@index([xentralProxyAppId])
  @@index([productVariantId])
}

model StockEntries {
  // eci internal id
  id        String   @id
  createdAt DateTime @default(now())
  updatedAt DateTime @updatedAt

  tenant   Tenant @relation(fields: [tenantId], references: [id], onDelete: Cascade)
  tenantId String

  warehouse   Warehouse @relation(fields: [warehouseId], references: [id], onDelete: Cascade)
  warehouseId String

  productVariant   ProductVariant @relation(fields: [productVariantId], references: [id], onDelete: Cascade)
  productVariantId String

  // Physical stock entries
  // // Stock, that is commited in not
  // // finished orders
  actualCommittedStock        Int @default(0)
  // // Total stock in this warehouse right now
  actualAvailableStock        Int @default(0)
  // // Total stock that is not commited and ready for sale
  actualAvailableForSaleStock Int @default(0)

  @@unique([warehouseId, productVariantId, tenantId])
  @@index([productVariantId])
  @@index([warehouseId])
}

// Internal model to store braintree payment gateway settings for tenants
model BraintreeApp {
  id String @id

  enabled Boolean @default(true)

  sandbox Boolean @default(false)

  merchantId String
  publicKey  String
  // Encrypt before writing to the DB!
  privateKey String

  tenant   Tenant @relation(fields: [tenantId], references: [id], onDelete: Cascade)
  tenantId String

  cronSchedule String @default("*/30 * * * *")
  // Time in seconds how long one workflow can run before a timeout occurs.
  cronTimeout    Int    @default(800)

  braintreeTransactions BraintreeTransaction[]

  @@index([enabled])
  @@index([tenantId])
}

model BraintreeTransaction {
  /// The Braintree internal ID
  id String

  createdAt DateTime
  updatedAt DateTime

  /// If this braintree transaction is a paypal payment, we store the paypal transaction id as well
  payPalTransactionId   String?

  status        String?

  braintreeApp BraintreeApp @relation(fields: [braintreeAppId], references: [id], onDelete: Cascade)
  braintreeAppId String

  payment     Payment @relation(fields: [paymentId], references: [id], onDelete: Cascade)
  paymentId   String

  @@unique([id, braintreeAppId])
  @@index([braintreeAppId])
}

enum PackageState {
  // Initial state when the package is created
  INIT
  // The carrier has received the shipment info and is about to pick up the package.
  INFORMATION_RECEIVED
  // The shipment has been accepted and is in transit now.
  IN_TRANSIT
  // The carrier is on its way to deliver the shipment.
  OUT_FOR_DELIVERY
  // The carrier attemptet to deliver the shipment but failed. It ususlly leavesa notice and will try to deliver again.
  FAILED_ATTEMPT
  // The shipment has been delivered successfully.
  DELIVERED
  // The package has arrived at the nearest pickup point and is available for pickup.
  AVAILABLE_FOR_PICKUP
  // Held at customs, undelivered, returned to sender, or any other shipping exceptions.
  EXCEPTION
  // The shipment has expired as the carrier didn't return the tracking info for the lat 30 days.
  EXPIRED
  // The shipment is pending as the carrier didn't return the tracking info.
  PENDING
}

enum Carrier {
  DPD
  DHL
  UPS
  UNKNOWN
}

model ElasticCluster {
  id        String   @id
  createdAt DateTime @default(now())
  updatedAt DateTime @updatedAt

  endpoint String
  username String
  password String

  // Send logs to a specific index
  index String?

  elasticLogDrainIntegrations ElasticLogDrainIntegration[]
}

model VercelLogDrainApp {
  id        String   @id
  createdAt DateTime @default(now())
  updatedAt DateTime @updatedAt

  configurationId String  @unique
  installationId  String  @unique
  projectId       String? @unique
  teamId          String?
  userId          String

  webhooks IncomingWebhook[]

  elasticLogDrainIntegrations ElasticLogDrainIntegration[]
}

model ElasticLogDrainIntegration {
  id               String            @id
  // Allow the user to manually enabled or disable the integration
  // Regardless of current subscription state.
  enabled          Boolean           @default(true)
  subscription     Subscription?     @relation(fields: [subscriptionId], references: [id])
  subscriptionId   String?           @unique
  tenant           Tenant            @relation(fields: [tenantId], references: [id], onDelete: Cascade)
  tenantId         String
  logDrainApp      VercelLogDrainApp @relation(fields: [logDrainAppId], references: [id])
  logDrainAppId    String            @unique
  elasticCluster   ElasticCluster    @relation(fields: [elasticClusterId], references: [id])
  elasticClusterId String            @unique
}

// The ECI Internal Package model
model Package {
  // internal id
  id        String       @id
  createdAt DateTime     @default(now())
  updatedAt DateTime     @updatedAt
  carrier   Carrier
  state     PackageState @default(INIT)

  // A unique identifier for this package like PKG-0034
  number             String
  // tracking id from the carrier. Optional, as the package can
  // exist before we created a tracking number
  trackingId         String?
  // A link to the carriers tracking page
  carrierTrackingUrl String?
  order              Order          @relation(fields: [orderId], references: [id], onDelete: Cascade)
  orderId            String
  events             PackageEvent[]

  // Line Items in this package
  packageLineItems PackageLineItem[]

  zohoPackage   ZohoPackage[]
  saleorPackage SaleorPackage[]

  tenant   Tenant @relation(fields: [tenantId], references: [id], onDelete: Cascade)
  tenantId String

  @@unique([number, tenantId])
  @@index([trackingId])
  @@index([orderId])
}

model PackageEvent {
  id        String              @id
  // When the event happened
  time      DateTime
  state     PackageState
  // What happened
  // eg: "The shipment has cleared customs"
  message   String?
  package   Package             @relation(fields: [packageId], references: [id], onDelete: Cascade)
  packageId String
  // `Nürnberg, Deutschland` for example
  location  String?
  sentEmail TransactionalEmail?
}

model TransactionalEmail {
  id             String       @id
  time           DateTime
  email          String
  // Sendgrid returns a unique id for each email
  sentEmailId    String
  // The related package event that caused this email to be sent
  packageEvent   PackageEvent @relation(fields: [packageEventId], references: [id])
  packageEventId String       @unique
}

model TrackingEmailApp {
  id                String                @id
  tenant            Tenant                @relation(fields: [tenantId], references: [id], onDelete: Cascade)
  tenantId          String
  sendgridTemplates SendgridTemplate[]
  defaultLanguage   Language
  sender            String
  replyTo           String
  integration       TrackingIntegration[]
}

enum Language {
  DE
  EN
}

model SendgridTemplate {
  // internal id
  id                 String           @id
  // A human readable name provided by the user
  // To use internationalized emails you should prefix the name with the language code
  name               String
  packageState       PackageState?
  language           Language
  // Localized subject for the email
  subject            String
  // The template id in sendgrid
  templateId         String
  trackingEmailApp   TrackingEmailApp @relation(fields: [trackingEmailAppId], references: [id], onDelete: Cascade)
  trackingEmailAppId String

  @@unique([trackingEmailAppId, language, packageState])
}

model DpdApp {
  id          String               @id
  name        String?
  tenant      Tenant               @relation(fields: [tenantId], references: [id], onDelete: Cascade)
  tenantId    String               @unique
  integration TrackingIntegration?
  webhooks    IncomingWebhook[]
}

model ProductDataFeedApp {
  id String @id

  // Graphql endpoint of a saleor app
  productDetailStorefrontURL String

  tenant   Tenant @relation(fields: [tenantId], references: [id], onDelete: Cascade)
  tenantId String @unique

  webhooks    IncomingWebhook[]
  integration ProductDataFeedIntegration?
}

model LogisticsApp {
  id String @id

  // The custom view ID use to get all current orders
  currentOrdersCustomViewId String

  // Regular orders in the next fice days custom view
  nextFiveDaysOrdersCustomViewId String

  // The custom view ID to get all current bulk orders
  currentBulkOrdersCustomViewId String

  // custom view ID to get all bulk orders for the next days
  nextFiveDaysBulkOrdersCustomViewId String

  tenant   Tenant @relation(fields: [tenantId], references: [id], onDelete: Cascade)
  tenantId String @unique

  webhooks    IncomingWebhook[]
  integration LogisticsIntegration?
}

model ZohoApp {
  id String @id

  orgId                    String
  clientId                 String
  clientSecret             String
  tenant                   Tenant                    @relation(fields: [tenantId], references: [id], onDelete: Cascade)
  tenantId                 String                    @unique
  /// The language, that this org is set to. Some API fields like the country name work with translated names, so we need to know the orgs language
  orgLanguage              Language                  @default(DE)
  strapiToZohoIntegrations StrapiToZohoIntegration[]
  logisticsIntegrations    LogisticsIntegration[]
  trackingIntegrations     TrackingIntegration[]

  webhooks              IncomingWebhook[]
  saleorZohoIntegration SaleorZohoIntegration[]
  zohoPayments          ZohoPayment[]
  zohoItems             ZohoItem[]
  zohoWarehouses        ZohoWarehouse[]
  zohoContacts          ZohoContact[]
  zohoInvoices          ZohoInvoice[]
  zohoSalesOrder        ZohoSalesOrder[]
  zohoPackageLineItems  ZohoPackageLineItem[]
  zohoOrderLineItems    ZohoOrderLineItem[]
  zohoTaxes             ZohoTax[]
  zohoContactPersons    ZohoContactPerson[]
  zohoAddresses         ZohoAddress[]
  zohoPackages          ZohoPackage[]
<<<<<<< HEAD
  zohoAccounts          ZohoAccount[]
=======
  zohoBankAccounts      ZohoBankAccount[]
>>>>>>> e7223872
}

// Saleor Apps are separate applications that use GraphQL to talk to a Saleor
// server and receive webhooks with event notifications from Saleor.
// Every tenant can have multiple saleor apps which correspond to different
// saleor instances. Per saleor instance and channel we have just one SaleorApp (we use the shop domain as identification)
model SaleorApp {
  id String @id

  // The domain of a running saleor instance.
  // You can prefix with http:// or https:// if you want.
  // If no protocol is specified, https:// is assumed.
  domain String

  name String

  installedSaleorApps InstalledSaleorApp[]

  tenant   Tenant @relation(fields: [tenantId], references: [id], onDelete: Cascade)
  tenantId String

  @@unique([domain, tenantId])
  // Just for relational purposes
  @@unique([id, domain])
}

// All ECI Integrations for Saleor should be handled as individual Apps that could be installed via the Marketplace for example
// And the different AppTypes have different settings / webhooks / permissions
enum SaleorAppType {
  productdatafeed
  zohointegration
  mailchimpintegration
  paymentgatewaybanktransfer
  paymentgatewaybraintree
}

// We can have different Installed Saleor Apps for the same Saleor instance. We also have one Installed Saleor App per Channel
model InstalledSaleorApp {
  // The saleor application id
  // This is the id for the app on saleor's side and can be used in queries and
  // mutations to identify the app.
  id String @id

  // should be made mandatory later.
  type SaleorAppType?

  // Every SaleorApp can have multiple webhooks configured.
  // One webhook can fire on multiple events. But for sync webhooks, we need a different one
  webhooks IncomingWebhook[]

  // Unlike regular users, Saleor Apps use a bearer token. The token is
  // assigned at App installation time and needs to be stored in a secure manner.
  // The authorization header for Apps has the following format:
  // Authorization: Bearer <app-token>
  token String

  channelSlug String?

  saleorApp   SaleorApp @relation(fields: [saleorAppId, domain], references: [id, domain], onDelete: Cascade)
  saleorAppId String
  domain      String

  saleorZohoIntegration SaleorZohoIntegration[]

  productDataFeedIntegration ProductDataFeedIntegration[]
  saleorPayment              SaleorPayment[]
  saleorPaymentGateway       SaleorPaymentGateway[]
  saleorProductVariant       SaleorProductVariant[]
  saleorWarehouse            SaleorWarehouse[]
  saleorOrder                SaleorOrder[]
  saleorOrderLineItem        SaleorOrderLineItem[]
  saleorFulfilmentLines      SaleorFulfillmentLine[]
  saleorPackage              SaleorPackage[]

  @@unique([domain, channelSlug])
}

// One tenant per company
// Every tenant can have multiple connections with every integration.
model Tenant {
  id String @id

  // Human readable identifier
  name String

  subscriptions Subscription[]

  // App configurations
  saleorApps                  SaleorApp[]
  zohoApps                    ZohoApp[]
  productdatafeedApps         ProductDataFeedApp[]
  strapiApps                  StrapiApp[]
  productDataFeedIntegrations ProductDataFeedIntegration[]
  strapiToZohoIntegrations    StrapiToZohoIntegration[]
  logisticsIntegrations       LogisticsIntegration[]
  logisticsApps               LogisticsApp[]
  trackingEmailApps           TrackingEmailApp[]
  dpdApps                     DpdApp[]
  trackingIntegrations        TrackingIntegration[]
  elasticLogDrainIntegration  ElasticLogDrainIntegration[]
  xentralProxyIntegration     XentralProxyIntegration[]
  xentralProxyApp             XentralProxyApp[]
  order                       Order[]
  contact                     Contact[]
  company                     Company[]
  saleorZohoIntegration       SaleorZohoIntegration[]
  product                     Product[]
  productVariant              ProductVariant[]
  payment                     Payment[]
  paymentMethods              PaymentMethod[]
  warehouse                   Warehouse[]
  invoice                     Invoice[]
  orderLineItem               OrderLineItem[]
  packageLineItem             PackageLineItem[]
  braintree                   BraintreeApp[]
  tax                         Tax[]
  package                     Package[]
  stockEntries                StockEntries[]
  addresses                   Address[]
  billOfMaterial              BillOfMaterial[]
}

// A subscription indicates a tenant has payed for one integration.
model Subscription {
  id String @id

  tenant   Tenant @relation(fields: [tenantId], references: [id], onDelete: Cascade)
  tenantId String

  payedUntil DateTime?

  productDataFeedIntegration ProductDataFeedIntegration?
  strapiToZohoIntegration    StrapiToZohoIntegration?
  logisticsIntegration       LogisticsIntegration?
  trackingIntegration        TrackingIntegration?
  elasticLogDrainIntegration ElasticLogDrainIntegration[]
  saleorZohoIntegration      SaleorZohoIntegration[]
  xentralProxyIntegration    XentralProxyIntegration[]
}

// ----------------------------------------------------------------------------
// Integrations
//
// Every integration is a connection between application configurations and a tenant
// ----------------------------------------------------------------------------

model TrackingIntegration {
  id                 String           @id
  // Allow the user to manually enabled or disable the integration
  // Regardless of current subscription state.
  enabled            Boolean          @default(true)
  subscription       Subscription?    @relation(fields: [subscriptionId], references: [id])
  subscriptionId     String?          @unique
  tenant             Tenant           @relation(fields: [tenantId], references: [id], onDelete: Cascade)
  tenantId           String
  dpdApp             DpdApp           @relation(fields: [dpdAppId], references: [id])
  dpdAppId           String           @unique
  trackingEmailApp   TrackingEmailApp @relation(fields: [trackingEmailAppId], references: [id])
  trackingEmailAppId String
  zohoApp            ZohoApp?         @relation(fields: [zohoAppId], references: [id])
  zohoAppId          String?
}

model ProductDataFeedIntegration {
  id String @id

  // Allow the user to manually enabled or disable the integration
  // Regardless of current subscription state.
  enabled Boolean @default(true)

  subscription   Subscription? @relation(fields: [subscriptionId], references: [id])
  subscriptionId String?       @unique

  tenant   Tenant @relation(fields: [tenantId], references: [id], onDelete: Cascade)
  tenantId String

  productDataFeedApp   ProductDataFeedApp @relation(fields: [productDataFeedAppId], references: [id])
  productDataFeedAppId String             @unique

  installedSaleorApp   InstalledSaleorApp? @relation(fields: [installedSaleorAppId], references: [id])
  installedSaleorAppId String?
}

enum CronJobStatus {
  success
  failure
}

// CronJobs / Sync Job model to store the state of synchronisation
// Use the "cronstate" handler to access data in this model
model CronJobState {
  // Generated in this schema: TENANTID_APPID_ENTITY -> Entity is contacts / items / ...
  //                                      ^-- For example the ZohoAppId or the installedSaleorAppId
  id            String         @id
  lastRun       DateTime?
  lastRunStatus CronJobStatus?
}

// The saleor zoho integration consists of several, individual sync jobs
// The code is located in the "integration-entity-sync-saleor" and "integration-entity-sync-zoho"
// - from both sides to the internal ECI database and from the ECI database to the other system
// a customer can make settings here.
model SaleorZohoIntegration {
  id String @id

  // Allow the user to manually enabled or disable the integration
  // Regardless of current subscription state.
  enabled Boolean @default(true)

  subscription   Subscription? @relation(fields: [subscriptionId], references: [id])
  subscriptionId String?       @unique

  tenant   Tenant @relation(fields: [tenantId], references: [id], onDelete: Cascade)
  tenantId String

  zohoApp   ZohoApp @relation(fields: [zohoAppId], references: [id])
  zohoAppId String

  installedSaleorApp   InstalledSaleorApp @relation(fields: [installedSaleorAppId], references: [id], onDelete: Cascade)
  installedSaleorAppId String

  // The order prefix we use in Zoho to identify orders coming from Saleor
  orderPrefix String @default("STORE")

  // We can create the needed bull jobs for every sync entity, that is enabled
  syncContacts      Boolean @default(false)
  syncWarehouses    Boolean @default(false)
  syncOrders        Boolean @default(false)
  syncInvoices      Boolean @default(false)
  syncPayments      Boolean @default(false)
  syncProductStocks Boolean @default(false)
  syncProducts      Boolean @default(false)
  syncPackages      Boolean @default(false)
  syncTaxes         Boolean @default(false)

  // How frequent the synchronisation should run. Default once per hour.
  cronScheduleZoho   String @default("*/30 * * * *")
  cronScheduleSaleor String @default("*/30 * * * *")
  // Time in seconds how long one workflow can run before a timeout occurs.
  cronTimeoutZoho    Int    @default(800)
  cronTimeoutSaleor  Int    @default(600)

  @@index([enabled])
}

model LogisticsIntegration {
  id String @id

  // Allow the user to manually enabled or disable the integration
  // Regardless of current subscription state.
  enabled Boolean @default(true)

  subscription   Subscription? @relation(fields: [subscriptionId], references: [id])
  subscriptionId String?       @unique

  tenant   Tenant @relation(fields: [tenantId], references: [id], onDelete: Cascade)
  tenantId String

  zohoApp   ZohoApp @relation(fields: [zohoAppId], references: [id])
  zohoAppId String

  logisticsApp   LogisticsApp @relation(fields: [logisticsAppId], references: [id])
  logisticsAppId String       @unique
}

model StrapiToZohoIntegration {
  id         String    @id
  payedUntil DateTime?
  enabled    Boolean   @default(true)

  // The Content type of BulkOrders
  strapiContentType String @default("bulkorder")

  subscription   Subscription? @relation(fields: [subscriptionId], references: [id])
  subscriptionId String?       @unique

  tenant      Tenant    @relation(fields: [tenantId], references: [id], onDelete: Cascade)
  tenantId    String
  strapiApp   StrapiApp @relation(fields: [strapiAppId], references: [id])
  strapiAppId String    @unique
  zohoApp     ZohoApp   @relation(fields: [zohoAppId], references: [id])
  zohoAppId   String
}

// Every tenant can have multiple strapi instances
model StrapiApp {
  id String @id

  name     String
  webhooks IncomingWebhook[]

  tenant   Tenant @relation(fields: [tenantId], references: [id], onDelete: Cascade)
  tenantId String

  integration StrapiToZohoIntegration?
}

model XentralProxyApp {
  id String @id

  username                String
  password                String
  projectId               Int
  url                     String
  tenant                  Tenant                    @relation(fields: [tenantId], references: [id], onDelete: Cascade)
  tenantId                String                    @unique
  xentralProxyIntegration XentralProxyIntegration[]
  xentralProxyAuftraege   XentralProxyAuftrag[]
  xentralArtikel          XentralArtikel[]

  @@index([tenantId])
}

model XentralProxyIntegration {
  id         String    @id
  payedUntil DateTime?
  enabled    Boolean   @default(true)

  subscription   Subscription? @relation(fields: [subscriptionId], references: [id])
  subscriptionId String?

  tenant   Tenant @relation(fields: [tenantId], references: [id], onDelete: Cascade)
  tenantId String

  warehouse   Warehouse @relation(fields: [warehouseId], references: [id], onDelete: Cascade)
  warehouseId String

  xentralProxyApp   XentralProxyApp @relation(fields: [xentralProxyAppId], references: [id])
  xentralProxyAppId String

  @@index([tenantId])
  @@index([warehouseId])
}

model XentralProxyAuftrag {
  // Xentral internal ID
  id String

  xentralId      Int
  xentralBelegNr String

  xentralProxyApp   XentralProxyApp @relation(fields: [xentralProxyAppId], references: [id])
  xentralProxyAppId String

  order   Order  @relation(fields: [orderId], references: [id])
  orderId String

  @@unique([xentralId, xentralProxyAppId])
  @@unique([id, xentralProxyAppId])
  @@unique([xentralBelegNr, xentralProxyAppId])
}

// ----------------------------------------------------------------------------
// Every Config/App can have multiple webhooks attached
// ----------------------------------------------------------------------------

model IncomingWebhook {
  id        String     @id
  // Human readable name
  name      String?
  createdAt DateTime   @default(now())
  updatedAt DateTime   @updatedAt
  secret    SecretKey?

  // Webhook Connections
  dpdApp               DpdApp?             @relation(fields: [dpdAppId], references: [id], onDelete: Cascade)
  dpdAppId             String?
  logisticsApp         LogisticsApp?       @relation(fields: [logisticsAppId], references: [id], onDelete: Cascade)
  logisticsAppId       String?
  productDataFeedApp   ProductDataFeedApp? @relation(fields: [productDataFeedAppId], references: [id], onDelete: Cascade)
  productDataFeedAppId String?
  zohoApp              ZohoApp?            @relation(fields: [zohoAppId], references: [id], onDelete: Cascade)
  zohoAppId            String?
  strapiApp            StrapiApp?          @relation(fields: [strapiAppId], references: [id], onDelete: Cascade)
  strapiAppId          String?
  installedSaleorApp   InstalledSaleorApp? @relation(fields: [installedSaleorAppId], references: [id], onDelete: Cascade)
  installedSaleorAppId String?
  vercelLogDrainApp    VercelLogDrainApp?  @relation(fields: [vercelLogDrainAppId], references: [id], onDelete: Cascade)
  vercelLogDrainAppId  String?
}

model SecretKey {
  id String @id

  // Human readable name
  name      String?
  secret    String
  createdAt DateTime @default(now())

  incomingWebhook   IncomingWebhook @relation(fields: [incomingWebhookId], references: [id], onDelete: Cascade)
  incomingWebhookId String          @unique
}<|MERGE_RESOLUTION|>--- conflicted
+++ resolved
@@ -202,19 +202,6 @@
   @@unique([id, zohoAppId])
 }
 
-model ZohoBankAccount {
-  /// Zoho Internal Bankacount Id
-  id String 
-
-  active Boolean @default(true)
-
-  zohoApp   ZohoApp @relation(fields: [zohoAppId], references: [id], onDelete: Cascade)
-  zohoAppId String
-
-  @@unique([id, zohoAppId])  
-  @@index([zohoAppId])  
-}
-
 model ZohoContact {
   // Zoho Internal Contact Id
   id String
@@ -233,7 +220,7 @@
   // zohoPayment       ZohoPayment[]
 
   @@unique([id, zohoAppId])
-  @@index([zohoAppId])  
+  @@index([zohoAppId])
 }
 
 // Zoho knows Contacts and ContactPersons.
@@ -363,16 +350,19 @@
   @@index([paymentId])
 }
 
-model ZohoAccount {
-  /// Zoho internal id
-  id String
+model ZohoBankAccount {
+  /// Zoho Internal Bankacount Id
+  id String
+
+  active Boolean @default(true)
+
+  paymentMethods PaymentMethod[]
 
   zohoApp   ZohoApp @relation(fields: [zohoAppId], references: [id], onDelete: Cascade)
   zohoAppId String
 
-  paymentMethods PaymentMethod[]
-
   @@unique([id, zohoAppId])
+  @@index([zohoAppId])
 }
 
 model ZohoWarehouse {
@@ -503,14 +493,10 @@
   // We use the payment gateway id as reference.
   referenceNumber String
 
-<<<<<<< HEAD
   amount Float
-=======
-  amount        Float
 
   /// Costs for this transaction, for example bank charges, gateway charges, paypal charges
   transactionFee Float @default(0)
->>>>>>> e7223872
 
   order   Order?  @relation(fields: [orderId], references: [id])
   orderId String?
@@ -523,8 +509,8 @@
 
   invoices Invoice[]
 
-  zohoPayment   ZohoPayment[]
-  saleorPayment SaleorPayment[]
+  zohoPayment           ZohoPayment[]
+  saleorPayment         SaleorPayment[]
   braintreeTransactions BraintreeTransaction[]
 
   @@unique([orderId, tenantId])
@@ -561,9 +547,9 @@
   saleorPaymentGateway                     SaleorPaymentGateway? @relation(fields: [saleorPaymentGatewayId, saleorPaymentGatewayInstalledSaleorAppId], references: [id, installedSaleorAppId], onDelete: Cascade)
   saleorPaymentGatewayId                   String?
   saleorPaymentGatewayInstalledSaleorAppId String?
-  zohoAccount                              ZohoAccount?          @relation(fields: [zohoAccountId, zohoAccountZohoAppId], references: [id, zohoAppId], onDelete: Cascade)
-  zohoAccountId                            String?
-  zohoAccountZohoAppId                     String?
+  zohoBankAccount                          ZohoBankAccount?      @relation(fields: [zohoBankAccountId, zohoBankAccountZohoAppId], references: [id, zohoAppId], onDelete: Cascade)
+  zohoBankAccountId                        String?
+  zohoBankAccountZohoAppId                 String?
 
   payments Payment[]
 
@@ -1320,7 +1306,7 @@
 
   cronSchedule String @default("*/30 * * * *")
   // Time in seconds how long one workflow can run before a timeout occurs.
-  cronTimeout    Int    @default(800)
+  cronTimeout  Int    @default(800)
 
   braintreeTransactions BraintreeTransaction[]
 
@@ -1336,15 +1322,15 @@
   updatedAt DateTime
 
   /// If this braintree transaction is a paypal payment, we store the paypal transaction id as well
-  payPalTransactionId   String?
-
-  status        String?
-
-  braintreeApp BraintreeApp @relation(fields: [braintreeAppId], references: [id], onDelete: Cascade)
+  payPalTransactionId String?
+
+  status String?
+
+  braintreeApp   BraintreeApp @relation(fields: [braintreeAppId], references: [id], onDelete: Cascade)
   braintreeAppId String
 
-  payment     Payment @relation(fields: [paymentId], references: [id], onDelete: Cascade)
-  paymentId   String
+  payment   Payment @relation(fields: [paymentId], references: [id], onDelete: Cascade)
+  paymentId String
 
   @@unique([id, braintreeAppId])
   @@index([braintreeAppId])
@@ -1592,11 +1578,7 @@
   zohoContactPersons    ZohoContactPerson[]
   zohoAddresses         ZohoAddress[]
   zohoPackages          ZohoPackage[]
-<<<<<<< HEAD
-  zohoAccounts          ZohoAccount[]
-=======
-  zohoBankAccounts      ZohoBankAccount[]
->>>>>>> e7223872
+  zohoAccounts          ZohoBankAccount[]
 }
 
 // Saleor Apps are separate applications that use GraphQL to talk to a Saleor
