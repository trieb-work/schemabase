--- conflicted
+++ resolved
@@ -4023,19 +4023,6 @@
       picocolors: 1.0.0
     dev: true
 
-<<<<<<< HEAD
-=======
-  /browserslist/4.21.3:
-    resolution: {integrity: sha512-898rgRXLAyRkM1GryrrBHGkqA5hlpkV5MhtZwg9QXeiyLUYs2k00Un05aX5l2/yJIOObYKOpS2JNo8nJDE7fWQ==}
-    engines: {node: ^6 || ^7 || ^8 || ^9 || ^10 || ^11 || ^12 || >=13.7}
-    hasBin: true
-    dependencies:
-      caniuse-lite: 1.0.30001388
-      electron-to-chromium: 1.4.241
-      node-releases: 2.0.6
-      update-browserslist-db: 1.0.7_browserslist@4.21.3
-
->>>>>>> 45bd931f
   /bs-logger/0.2.6:
     resolution: {integrity: sha512-pd8DCoxmbgc7hyPKOvxtqNcjYoOsABPQdcCUjGp3d42VR2CX1ORhk2A87oqqu5R1kk+76nsxZupkmyd+MVtCog==}
     engines: {node: '>= 6'}
@@ -5134,12 +5121,6 @@
     resolution: {integrity: sha512-Huen6taaVrUrSy8o7mGStByba8PfOWWluHNxSHGBrCgEdFVLtvdQDBr9LBCF9Uci8SYxh28QNNMO0oC17wbGAg==}
     dev: true
 
-<<<<<<< HEAD
-=======
-  /electron-to-chromium/1.4.241:
-    resolution: {integrity: sha512-e7Wsh4ilaioBZ5bMm6+F4V5c11dh56/5Jwz7Hl5Tu1J7cnB+Pqx5qIF2iC7HPpfyQMqGSvvLP5bBAIDd2gAtGw==}
-
->>>>>>> 45bd931f
   /elegant-spinner/1.0.1:
     resolution: {integrity: sha1-2wQ1IcldfjA/2PNFvtwzSc+wcp4=}
     engines: {node: '>=0.10.0'}
@@ -11154,19 +11135,6 @@
     resolution: {integrity: sha512-pjy2bYhSsufwWlKwPc+l3cN7+wuJlK6uz0YdJEOlQDbl6jo/YlPi4mb8agUkVC8BF7V8NuzeyPNqRksA3hztKQ==}
     engines: {node: '>= 0.8'}
 
-<<<<<<< HEAD
-=======
-  /update-browserslist-db/1.0.7_browserslist@4.21.3:
-    resolution: {integrity: sha512-iN/XYesmZ2RmmWAiI4Z5rq0YqSiv0brj9Ce9CfhNE4xIW2h+MFxcgkxIzZ+ShkFPUkjU3gQ+3oypadD3RAMtrg==}
-    hasBin: true
-    peerDependencies:
-      browserslist: '>= 4.21.0'
-    dependencies:
-      browserslist: 4.21.3
-      escalade: 3.1.1
-      picocolors: 1.0.0
-
->>>>>>> 45bd931f
   /update-notifier/4.1.0:
     resolution: {integrity: sha512-w3doE1qtI0/ZmgeoDoARmI5fjDoT93IfKgEGqm26dGUOh8oNpaSTsGNdYRN/SjOuo10jcJGwkEL3mroKzktkew==}
     engines: {node: '>=8'}
