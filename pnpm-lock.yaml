--- conflicted
+++ resolved
@@ -3991,8 +3991,6 @@
       picocolors: 1.0.0
     dev: true
 
-<<<<<<< HEAD
-=======
   /browserslist/4.21.3:
     resolution: {integrity: sha512-898rgRXLAyRkM1GryrrBHGkqA5hlpkV5MhtZwg9QXeiyLUYs2k00Un05aX5l2/yJIOObYKOpS2JNo8nJDE7fWQ==}
     engines: {node: ^6 || ^7 || ^8 || ^9 || ^10 || ^11 || ^12 || >=13.7}
@@ -4003,7 +4001,6 @@
       node-releases: 2.0.6
       update-browserslist-db: 1.0.6_browserslist@4.21.3
 
->>>>>>> a9424ca7
   /bs-logger/0.2.6:
     resolution: {integrity: sha512-pd8DCoxmbgc7hyPKOvxtqNcjYoOsABPQdcCUjGp3d42VR2CX1ORhk2A87oqqu5R1kk+76nsxZupkmyd+MVtCog==}
     engines: {node: '>= 6'}
@@ -4112,12 +4109,9 @@
   /caniuse-lite/1.0.30001367:
     resolution: {integrity: sha512-XDgbeOHfifWV3GEES2B8rtsrADx4Jf+juKX2SICJcaUhjYBO3bR96kvEIHa15VU6ohtOhBZuPGGYGbXMRn0NCw==}
 
-<<<<<<< HEAD
-=======
   /caniuse-lite/1.0.30001388:
     resolution: {integrity: sha512-znVbq4OUjqgLxMxoNX2ZeeLR0d7lcDiE5uJ4eUiWdml1J1EkxbnQq6opT9jb9SMfJxB0XA16/ziHwni4u1I3GQ==}
 
->>>>>>> a9424ca7
   /capital-case/1.0.4:
     resolution: {integrity: sha512-ds37W8CytHgwnhGGTi88pcPyR15qoNkOpYwmMMfnWqqWgESapLqvDx6huFjQ5vqWSn2Z06173XNA7LtMOeUh1A==}
     dependencies:
@@ -5110,12 +5104,9 @@
     resolution: {integrity: sha512-Huen6taaVrUrSy8o7mGStByba8PfOWWluHNxSHGBrCgEdFVLtvdQDBr9LBCF9Uci8SYxh28QNNMO0oC17wbGAg==}
     dev: true
 
-<<<<<<< HEAD
-=======
   /electron-to-chromium/1.4.240:
     resolution: {integrity: sha512-r20dUOtZ4vUPTqAajDGonIM1uas5tf85Up+wPdtNBNvBSqGCfkpvMVvQ1T8YJzPV9/Y9g3FbUDcXb94Rafycow==}
 
->>>>>>> a9424ca7
   /elegant-spinner/1.0.1:
     resolution: {integrity: sha1-2wQ1IcldfjA/2PNFvtwzSc+wcp4=}
     engines: {node: '>=0.10.0'}
@@ -11102,8 +11093,6 @@
     resolution: {integrity: sha512-pjy2bYhSsufwWlKwPc+l3cN7+wuJlK6uz0YdJEOlQDbl6jo/YlPi4mb8agUkVC8BF7V8NuzeyPNqRksA3hztKQ==}
     engines: {node: '>= 0.8'}
 
-<<<<<<< HEAD
-=======
   /update-browserslist-db/1.0.6_browserslist@4.21.3:
     resolution: {integrity: sha512-We7BqM9XFlcW94Op93uW8+2LXvGezs7QA0WY+f1H7RR1q46B06W6hZF6LbmOlpCS1HU22q/6NOGTGW5sCm7NJQ==}
     hasBin: true
@@ -11114,7 +11103,6 @@
       escalade: 3.1.1
       picocolors: 1.0.0
 
->>>>>>> a9424ca7
   /update-notifier/4.1.0:
     resolution: {integrity: sha512-w3doE1qtI0/ZmgeoDoARmI5fjDoT93IfKgEGqm26dGUOh8oNpaSTsGNdYRN/SjOuo10jcJGwkEL3mroKzktkew==}
     engines: {node: '>=8'}
