--- conflicted
+++ resolved
@@ -52,13 +52,11 @@
       "@eci/integrations/product-data-feed": [
         "libs/integrations/product-data-feed/src/index.ts"
       ],
-<<<<<<< HEAD
+      "@eci/integrations/saleor-to-zoho": [
+        "libs/integrations/saleor-to-zoho/src/index.ts"
+      ],
       "@eci/integrations/strapi-orders-to-zoho": [
         "libs/integrations/strapi-orders-to-zoho/src/index.ts"
-=======
-      "@eci/integrations/saleor-to-zoho": [
-        "libs/integrations/saleor-to-zoho/src/index.ts"
->>>>>>> 46c3cc05
       ],
       "@eci/util": ["libs/util/src/index.ts"],
       "@eci/util/constants": ["libs/util/constants/src/index.ts"],
