{
  "version": 2,
  "projects": {
    "adapters-braintree": {
      "root": "libs/adapters/braintree",
      "sourceRoot": "libs/adapters/braintree/src",
      "projectType": "library",
      "targets": {
        "lint": {
          "executor": "@nrwl/linter:eslint",
          "options": {
            "lintFilePatterns": ["libs/adapters/braintree/**/*.ts"]
          }
        },
        "test": {
          "executor": "@nrwl/jest:jest",
          "outputs": ["coverage/libs/adapters/braintree"],
          "options": {
            "jestConfig": "libs/adapters/braintree/jest.config.js",
            "passWithNoTests": true
          }
        }
      }
    },
    "adapters-easypost": {
      "root": "libs/adapters/easypost",
      "sourceRoot": "libs/adapters/easypost/src",
      "projectType": "library",
      "targets": {
        "lint": {
          "executor": "@nrwl/linter:eslint",
          "options": {
            "lintFilePatterns": ["libs/adapters/easypost/**/*.ts"]
          }
        },
        "test": {
          "executor": "@nrwl/jest:jest",
          "outputs": ["coverage/libs/adapters/easypost"],
          "options": {
            "jestConfig": "libs/adapters/easypost/jest.config.js",
            "passWithNoTests": true
          }
        }
      }
    },
    "adapters-lexoffice": {
      "root": "libs/adapters/lexoffice",
      "sourceRoot": "libs/adapters/lexoffice/src",
      "projectType": "library",
      "targets": {
        "lint": {
          "executor": "@nrwl/linter:eslint",
          "options": {
            "lintFilePatterns": ["libs/adapters/lexoffice/**/*.ts"]
          }
        },
        "test": {
          "executor": "@nrwl/jest:jest",
          "outputs": ["coverage/libs/adapters/lexoffice"],
          "options": {
            "jestConfig": "libs/adapters/lexoffice/jest.config.js",
            "passWithNoTests": true
          }
        }
      }
    },
    "adapters-mailchimp": {
      "root": "libs/adapters/mailchimp",
      "sourceRoot": "libs/adapters/mailchimp/src",
      "projectType": "library",
      "targets": {
        "lint": {
          "executor": "@nrwl/linter:eslint",
          "options": {
            "lintFilePatterns": ["libs/adapters/mailchimp/**/*.ts"]
          }
        },
        "test": {
          "executor": "@nrwl/jest:jest",
          "outputs": ["coverage/libs/adapters/mailchimp"],
          "options": {
            "jestConfig": "libs/adapters/mailchimp/jest.config.js",
            "passWithNoTests": true
          }
        }
      }
    },
    "adapters-package-trackers": {
      "root": "libs/adapters/package-trackers",
      "sourceRoot": "libs/adapters/package-trackers/src",
      "projectType": "library",
      "targets": {
        "lint": {
          "executor": "@nrwl/linter:eslint",
          "options": {
            "lintFilePatterns": ["libs/adapters/package-trackers/**/*.ts"]
          }
        },
        "test": {
          "executor": "@nrwl/jest:jest",
          "outputs": ["coverage/libs/adapters/package-trackers"],
          "options": {
            "jestConfig": "libs/adapters/package-trackers/jest.config.js",
            "passWithNoTests": true
          }
        }
      }
    },
    "adapters-printer": {
      "root": "libs/adapters/printer",
      "sourceRoot": "libs/adapters/printer/src",
      "projectType": "library",
      "targets": {
        "lint": {
          "executor": "@nrwl/linter:eslint",
          "options": {
            "lintFilePatterns": ["libs/adapters/printer/**/*.ts"]
          }
        },
        "test": {
          "executor": "@nrwl/jest:jest",
          "outputs": ["coverage/libs/adapters/printer"],
          "options": {
            "jestConfig": "libs/adapters/printer/jest.config.js",
            "passWithNoTests": true
          }
        }
      }
    },
    "adapters-saleor-api": {
      "root": "libs/adapters/saleor/api",
      "sourceRoot": "libs/adapters/saleor/api/src",
      "projectType": "library",
      "targets": {
        "build": {
          "executor": "@nrwl/workspace:run-commands",
          "options": {
            "commands": [
              {
<<<<<<< HEAD
                "command": "yarn graphql-codegen --config=libs/adapters/saleor/codegen.yml"
=======
                "command": "yarn graphql-codegen --config=libs/adapters/saleor/api/codegen.yml"
>>>>>>> 46c3cc05
              }
            ]
          }
        },
        "lint": {
          "executor": "@nrwl/linter:eslint",
          "options": {
            "lintFilePatterns": ["libs/adapters/saleor/api/**/*.ts"]
          }
        },
        "test": {
          "executor": "@nrwl/jest:jest",
          "outputs": ["coverage/libs/adapters/saleor/api"],
          "options": {
            "jestConfig": "libs/adapters/saleor/api/jest.config.js",
            "passWithNoTests": true
          }
        }
      }
    },
    "adapters-saleor-validation": {
      "root": "libs/adapters/saleor/validation",
      "sourceRoot": "libs/adapters/saleor/validation/src",
      "projectType": "library",
      "targets": {
        "build": {
          "executor": "@nrwl/node:package",
          "outputs": ["{options.outputPath}"],
          "options": {
            "outputPath": "dist/libs/adapters/saleor/validation",
            "tsConfig": "libs/adapters/saleor/validation/tsconfig.lib.json",
            "packageJson": "libs/adapters/saleor/validation/package.json",
            "main": "libs/adapters/saleor/validation/src/index.ts",
            "assets": ["libs/adapters/saleor/validation/*.md"]
          }
        },
        "lint": {
          "executor": "@nrwl/linter:eslint",
          "options": {
            "lintFilePatterns": ["libs/adapters/saleor/validation/**/*.ts"]
          }
        },
        "test": {
          "executor": "@nrwl/jest:jest",
          "outputs": ["coverage/libs/adapters/saleor/validation"],
          "options": {
            "jestConfig": "libs/adapters/saleor/validation/jest.config.js",
            "passWithNoTests": true
          }
        }
      }
    },
    "context": {
      "root": "libs/context",
      "sourceRoot": "libs/context/src",
      "projectType": "library",
      "targets": {
        "lint": {
          "executor": "@nrwl/linter:eslint",
          "options": {
            "lintFilePatterns": ["libs/context/**/*.ts"]
          }
        },
        "test": {
          "executor": "@nrwl/jest:jest",
          "outputs": ["coverage/libs/context"],
          "options": {
            "jestConfig": "libs/context/jest.config.js",
            "passWithNoTests": true
          }
        }
      }
    },
    "data-access-prisma": {
      "root": "libs/data-access/prisma",
      "sourceRoot": "libs/data-access/prisma/src",
      "projectType": "library",
      "targets": {
        "build": {
          "executor": "@nrwl/workspace:run-commands",
          "options": {
            "commands": [
              {
                "command": "yarn prisma generate --schema=libs/data-access/prisma/schema.prisma",
                "forwardAllArgs": false
              }
            ]
          }
        },
        "lint": {
          "executor": "@nrwl/linter:eslint",
          "options": {
            "lintFilePatterns": ["libs/data-access/prisma/**/*.ts"]
          }
        },
        "test": {
          "executor": "@nrwl/jest:jest",
          "outputs": ["coverage/libs/data-access/prisma"],
          "options": {
            "jestConfig": "libs/data-access/prisma/jest.config.js",
            "passWithNoTests": true
          }
        }
      }
    },
    "e2e-product-data-feed": {
      "root": "apps/e2e/product-data-feed",
      "sourceRoot": "apps/e2e/product-data-feed/src",
      "projectType": "application",
      "targets": {
        "lint": {
          "executor": "@nrwl/linter:eslint",
          "options": {
            "lintFilePatterns": ["apps/e2e/product-data-feed/**/*.ts"]
          }
        },
        "e2e": {
          "executor": "@nrwl/jest:jest",
          "outputs": ["coverage/apps/e2e/product-data-feed"],
          "options": {
            "jestConfig": "apps/e2e/product-data-feed/jest.config.js",
            "passWithNoTests": true
          }
        }
      }
    },
    "e2e-queue": {
      "root": "apps/e2e/queue",
      "sourceRoot": "apps/e2e/queue/src",
      "projectType": "application",
      "targets": {
        "lint": {
          "executor": "@nrwl/linter:eslint",
          "options": {
            "lintFilePatterns": ["apps/e2e/queue/**/*.ts"]
          }
        },
        "e2e": {
          "executor": "@nrwl/jest:jest",
          "outputs": ["coverage/apps/e2e/queue"],
          "options": {
            "jestConfig": "apps/e2e/queue/jest.config.js",
            "passWithNoTests": true
          }
        }
      }
    },
    "e2e-saleor": {
      "root": "apps/e2e/saleor",
      "sourceRoot": "apps/e2e/saleor/src",
      "projectType": "application",
      "targets": {
        "lint": {
          "executor": "@nrwl/linter:eslint",
          "options": {
            "lintFilePatterns": ["apps/e2e/saleor/**/*.ts"]
          }
        },
        "e2e": {
          "executor": "@nrwl/jest:jest",
          "outputs": ["coverage/apps/e2e/saleor"],
          "options": {
            "jestConfig": "apps/e2e/saleor/jest.config.js",
            "passWithNoTests": true
          }
        }
      }
    },
    "events-client": {
      "root": "libs/events/client",
      "sourceRoot": "libs/events/client/src",
      "projectType": "library",
      "targets": {
        "build": {
          "executor": "@nrwl/node:package",
          "outputs": ["{options.outputPath}"],
          "options": {
            "outputPath": "dist/libs/events/client",
            "tsConfig": "libs/events/client/tsconfig.lib.json",
            "packageJson": "libs/events/client/package.json",
            "main": "libs/events/client/src/index.ts",
            "assets": ["libs/events/client/*.md"]
          }
        },
        "lint": {
          "executor": "@nrwl/linter:eslint",
          "outputs": ["{options.outputFile}"],
          "options": {
            "lintFilePatterns": ["libs/events/client/**/*.ts"]
          }
        },
        "test": {
          "executor": "@nrwl/jest:jest",
          "outputs": ["coverage/libs/events/client"],
          "options": {
            "jestConfig": "libs/events/client/jest.config.js",
            "passWithNoTests": true
          }
        }
      }
    },
    "events-strapi": {
      "root": "libs/events/strapi",
      "sourceRoot": "libs/events/strapi/src",
      "projectType": "library",
      "targets": {
        "build": {
          "executor": "@nrwl/node:package",
          "outputs": ["{options.outputPath}"],
          "options": {
            "outputPath": "dist/libs/events/strapi",
            "tsConfig": "libs/events/strapi/tsconfig.lib.json",
            "packageJson": "libs/events/strapi/package.json",
            "main": "libs/events/strapi/src/index.ts",
            "assets": ["libs/events/strapi/*.md"]
          }
        },
        "lint": {
          "executor": "@nrwl/linter:eslint",
          "outputs": ["{options.outputFile}"],
          "options": {
            "lintFilePatterns": ["libs/events/strapi/**/*.ts"]
          }
        },
        "test": {
          "executor": "@nrwl/jest:jest",
          "outputs": ["coverage/libs/events/strapi"],
          "options": {
            "jestConfig": "libs/events/strapi/jest.config.js",
            "passWithNoTests": true
          }
        }
      }
    },
    "http": {
      "root": "libs/http",
      "sourceRoot": "libs/http/src",
      "projectType": "library",
      "targets": {
        "lint": {
          "executor": "@nrwl/linter:eslint",
          "options": {
            "lintFilePatterns": ["libs/http/**/*.ts"]
          }
        },
        "test": {
          "executor": "@nrwl/jest:jest",
          "outputs": ["coverage/libs/http"],
          "options": {
            "jestConfig": "libs/http/jest.config.js",
            "passWithNoTests": true
          }
        }
      }
    },
    "integrations-product-data-feed": {
      "root": "libs/integrations/product-data-feed",
      "sourceRoot": "libs/integrations/product-data-feed/src",
      "projectType": "library",
      "targets": {
        "lint": {
          "executor": "@nrwl/linter:eslint",
          "options": {
            "lintFilePatterns": ["libs/integrations/product-data-feed/**/*.ts"]
          }
        },
        "test": {
          "executor": "@nrwl/jest:jest",
          "outputs": ["coverage/libs/integrations/product-data-feed"],
          "options": {
            "jestConfig": "libs/integrations/product-data-feed/jest.config.js",
            "passWithNoTests": true
          }
        }
      }
    },
<<<<<<< HEAD
    "integrations-strapi-orders-to-zoho": {
      "root": "libs/integrations/strapi-orders-to-zoho",
      "sourceRoot": "libs/integrations/strapi-orders-to-zoho/src",
=======
    "integrations-saleor-to-zoho": {
      "root": "libs/integrations/saleor-to-zoho",
      "sourceRoot": "libs/integrations/saleor-to-zoho/src",
>>>>>>> 46c3cc05
      "projectType": "library",
      "targets": {
        "build": {
          "executor": "@nrwl/node:package",
          "outputs": ["{options.outputPath}"],
          "options": {
<<<<<<< HEAD
            "outputPath": "dist/libs/integrations/strapi-orders-to-zoho",
            "tsConfig": "libs/integrations/strapi-orders-to-zoho/tsconfig.lib.json",
            "packageJson": "libs/integrations/strapi-orders-to-zoho/package.json",
            "main": "libs/integrations/strapi-orders-to-zoho/src/index.ts",
            "assets": ["libs/integrations/strapi-orders-to-zoho/*.md"]
=======
            "outputPath": "dist/libs/integrations/saleor-to-zoho",
            "tsConfig": "libs/integrations/saleor-to-zoho/tsconfig.lib.json",
            "packageJson": "libs/integrations/saleor-to-zoho/package.json",
            "main": "libs/integrations/saleor-to-zoho/src/index.ts",
            "assets": ["libs/integrations/saleor-to-zoho/*.md"]
>>>>>>> 46c3cc05
          }
        },
        "lint": {
          "executor": "@nrwl/linter:eslint",
          "options": {
<<<<<<< HEAD
            "lintFilePatterns": [
              "libs/integrations/strapi-orders-to-zoho/**/*.ts"
            ]
=======
            "lintFilePatterns": ["libs/integrations/saleor-to-zoho/**/*.ts"]
>>>>>>> 46c3cc05
          }
        },
        "test": {
          "executor": "@nrwl/jest:jest",
<<<<<<< HEAD
          "outputs": ["coverage/libs/integrations/strapi-orders-to-zoho"],
          "options": {
            "jestConfig": "libs/integrations/strapi-orders-to-zoho/jest.config.js",
=======
          "outputs": ["coverage/libs/integrations/saleor-to-zoho"],
          "options": {
            "jestConfig": "libs/integrations/saleor-to-zoho/jest.config.js",
>>>>>>> 46c3cc05
            "passWithNoTests": true
          }
        }
      }
    },
    "util": {
      "root": "libs/util",
      "sourceRoot": "libs/util/src",
      "projectType": "library",
      "targets": {
        "lint": {
          "executor": "@nrwl/linter:eslint",
          "options": {
            "lintFilePatterns": ["libs/util/**/*.ts"]
          }
        },
        "test": {
          "executor": "@nrwl/jest:jest",
          "outputs": ["coverage/libs/util"],
          "options": {
            "jestConfig": "libs/util/jest.config.js",
            "passWithNoTests": true
          }
        }
      }
    },
    "util-constants": {
      "root": "libs/util/constants",
      "sourceRoot": "libs/util/constants/src",
      "projectType": "library",
      "targets": {
        "build": {
          "executor": "@nrwl/node:package",
          "outputs": ["{options.outputPath}"],
          "options": {
            "outputPath": "dist/libs/util/constants",
            "tsConfig": "libs/util/constants/tsconfig.lib.json",
            "packageJson": "libs/util/constants/package.json",
            "main": "libs/util/constants/src/index.ts",
            "assets": ["libs/util/constants/*.md"]
          }
        },
        "lint": {
          "executor": "@nrwl/linter:eslint",
          "outputs": ["{options.outputFile}"],
          "options": {
            "lintFilePatterns": ["libs/util/constants/**/*.ts"]
          }
        },
        "test": {
          "executor": "@nrwl/jest:jest",
          "outputs": ["coverage/libs/util/constants"],
          "options": {
            "jestConfig": "libs/util/constants/jest.config.js",
            "passWithNoTests": true
          }
        }
      }
    },
    "util-errors": {
      "root": "libs/util/errors",
      "sourceRoot": "libs/util/errors/src",
      "projectType": "library",
      "targets": {
        "lint": {
          "executor": "@nrwl/linter:eslint",
          "options": {
            "lintFilePatterns": ["libs/util/errors/**/*.ts"]
          }
        },
        "test": {
          "executor": "@nrwl/jest:jest",
          "outputs": ["coverage/libs/util/errors"],
          "options": {
            "jestConfig": "libs/util/errors/jest.config.js",
            "passWithNoTests": true
          }
        },
        "build": {
          "executor": "@nrwl/node:package",
          "outputs": ["{options.outputPath}"],
          "options": {
            "outputPath": "dist/libs/util/errors",
            "tsConfig": "libs/util/errors/tsconfig.lib.json",
            "packageJson": "libs/util/errors/package.json",
            "main": "libs/util/errors/src/index.ts",
            "assets": ["libs/util/errors/*.md"]
          }
        }
      }
    },
    "util-ids": {
      "root": "libs/util/ids",
      "sourceRoot": "libs/util/ids/src",
      "projectType": "library",
      "targets": {
        "build": {
          "executor": "@nrwl/node:package",
          "outputs": ["{options.outputPath}"],
          "options": {
            "outputPath": "dist/libs/util/ids",
            "tsConfig": "libs/util/ids/tsconfig.lib.json",
            "packageJson": "libs/util/ids/package.json",
            "main": "libs/util/ids/src/index.ts",
            "assets": ["libs/util/ids/*.md"]
          }
        },
        "lint": {
          "executor": "@nrwl/linter:eslint",
          "options": {
            "lintFilePatterns": ["libs/util/ids/**/*.ts"]
          }
        },
        "test": {
          "executor": "@nrwl/jest:jest",
          "outputs": ["coverage/libs/util/ids"],
          "options": {
            "jestConfig": "libs/util/ids/jest.config.js",
            "passWithNoTests": true
          }
        }
      }
    },
    "util-logger": {
      "root": "libs/util/logger",
      "sourceRoot": "libs/util/logger/src",
      "projectType": "library",
      "targets": {
        "build": {
          "executor": "@nrwl/node:package",
          "outputs": ["{options.outputPath}"],
          "options": {
            "outputPath": "dist/libs/util/logger",
            "tsConfig": "libs/util/logger/tsconfig.lib.json",
            "packageJson": "libs/util/logger/package.json",
            "main": "libs/util/logger/src/index.ts",
            "assets": ["libs/util/logger/*.md"]
          }
        },
        "lint": {
          "executor": "@nrwl/linter:eslint",
          "outputs": ["{options.outputFile}"],
          "options": {
            "lintFilePatterns": ["libs/util/logger/**/*.ts"]
          }
        },
        "test": {
          "executor": "@nrwl/jest:jest",
          "outputs": ["coverage/libs/util/logger"],
          "options": {
            "jestConfig": "libs/util/logger/jest.config.js",
            "passWithNoTests": true
          }
        }
      }
    },
    "util-retry": {
      "root": "libs/util/retry",
      "sourceRoot": "libs/util/retry/src",
      "projectType": "library",
      "targets": {
        "lint": {
          "executor": "@nrwl/linter:eslint",
          "options": {
            "lintFilePatterns": ["libs/util/retry/**/*.ts"]
          }
        },
        "test": {
          "executor": "@nrwl/jest:jest",
          "outputs": ["coverage/libs/util/retry"],
          "options": {
            "jestConfig": "libs/util/retry/jest.config.js",
            "passWithNoTests": true
          }
        }
      }
    },
    "webhooks": {
      "root": "apps/webhooks",
      "sourceRoot": "apps/webhooks",
      "projectType": "application",
      "targets": {
        "build": {
          "executor": "@nrwl/next:build",
          "outputs": ["{options.outputPath}"],
          "options": {
            "root": "apps/webhooks",
            "outputPath": "dist/apps/webhooks"
          },
          "configurations": {
            "production": {}
          }
        },
        "serve": {
          "executor": "@nrwl/next:server",
          "options": {
            "buildTarget": "webhooks:build",
            "dev": true
          },
          "configurations": {
            "production": {
              "buildTarget": "webhooks:build:production",
              "dev": false
            }
          }
        },
        "export": {
          "executor": "@nrwl/next:export",
          "options": {
            "buildTarget": "webhooks:build:production"
          }
        },
        "test": {
          "executor": "@nrwl/jest:jest",
          "outputs": ["coverage/apps/webhooks"],
          "options": {
            "jestConfig": "apps/webhooks/jest.config.js",
            "passWithNoTests": true
          }
        },
        "lint": {
          "executor": "@nrwl/linter:eslint",
          "options": {
            "lintFilePatterns": ["apps/webhooks/**/*.{ts,tsx,js,jsx}"]
          }
        }
      }
    },
    "worker": {
      "root": "apps/worker",
      "sourceRoot": "apps/worker/src",
      "projectType": "application",
      "targets": {
        "build": {
          "executor": "@nrwl/node:build",
          "outputs": ["{options.outputPath}"],
          "options": {
            "outputPath": "dist/apps/worker",
            "main": "apps/worker/src/main.ts",
            "tsConfig": "apps/worker/tsconfig.app.json"
          },
          "configurations": {
            "production": {
              "optimization": true,
              "extractLicenses": true,
              "inspect": false,
              "fileReplacements": [
                {
                  "replace": "apps/worker/src/environments/environment.ts",
                  "with": "apps/worker/src/environments/environment.prod.ts"
                }
              ]
            }
          }
        },
        "serve": {
          "executor": "@nrwl/node:execute",
          "options": {
            "buildTarget": "worker:build"
          }
        },
        "lint": {
          "executor": "@nrwl/linter:eslint",
          "outputs": ["{options.outputFile}"],
          "options": {
            "lintFilePatterns": ["apps/worker/**/*.ts"]
          }
        },
        "test": {
          "executor": "@nrwl/jest:jest",
          "outputs": ["coverage/apps/worker"],
          "options": {
            "jestConfig": "apps/worker/jest.config.js",
            "passWithNoTests": true
          }
        }
      }
    }
  },
  "cli": {
    "defaultCollection": "@nrwl/next"
  },
  "generators": {
    "@nrwl/react": {
      "application": {
        "babel": true
      }
    },
    "@nrwl/next": {
      "application": {
        "style": "css",
        "linter": "eslint"
      }
    }
  },
  "defaultProject": "webhooks"
}<|MERGE_RESOLUTION|>--- conflicted
+++ resolved
@@ -10,7 +10,8 @@
           "executor": "@nrwl/linter:eslint",
           "options": {
             "lintFilePatterns": ["libs/adapters/braintree/**/*.ts"]
-          }
+          },
+          "outputs": ["{options.outputFile}"]
         },
         "test": {
           "executor": "@nrwl/jest:jest",
@@ -31,7 +32,8 @@
           "executor": "@nrwl/linter:eslint",
           "options": {
             "lintFilePatterns": ["libs/adapters/easypost/**/*.ts"]
-          }
+          },
+          "outputs": ["{options.outputFile}"]
         },
         "test": {
           "executor": "@nrwl/jest:jest",
@@ -52,7 +54,8 @@
           "executor": "@nrwl/linter:eslint",
           "options": {
             "lintFilePatterns": ["libs/adapters/lexoffice/**/*.ts"]
-          }
+          },
+          "outputs": ["{options.outputFile}"]
         },
         "test": {
           "executor": "@nrwl/jest:jest",
@@ -73,7 +76,8 @@
           "executor": "@nrwl/linter:eslint",
           "options": {
             "lintFilePatterns": ["libs/adapters/mailchimp/**/*.ts"]
-          }
+          },
+          "outputs": ["{options.outputFile}"]
         },
         "test": {
           "executor": "@nrwl/jest:jest",
@@ -94,7 +98,8 @@
           "executor": "@nrwl/linter:eslint",
           "options": {
             "lintFilePatterns": ["libs/adapters/package-trackers/**/*.ts"]
-          }
+          },
+          "outputs": ["{options.outputFile}"]
         },
         "test": {
           "executor": "@nrwl/jest:jest",
@@ -115,7 +120,8 @@
           "executor": "@nrwl/linter:eslint",
           "options": {
             "lintFilePatterns": ["libs/adapters/printer/**/*.ts"]
-          }
+          },
+          "outputs": ["{options.outputFile}"]
         },
         "test": {
           "executor": "@nrwl/jest:jest",
@@ -137,11 +143,7 @@
           "options": {
             "commands": [
               {
-<<<<<<< HEAD
-                "command": "yarn graphql-codegen --config=libs/adapters/saleor/codegen.yml"
-=======
                 "command": "yarn graphql-codegen --config=libs/adapters/saleor/api/codegen.yml"
->>>>>>> 46c3cc05
               }
             ]
           }
@@ -150,7 +152,8 @@
           "executor": "@nrwl/linter:eslint",
           "options": {
             "lintFilePatterns": ["libs/adapters/saleor/api/**/*.ts"]
-          }
+          },
+          "outputs": ["{options.outputFile}"]
         },
         "test": {
           "executor": "@nrwl/jest:jest",
@@ -182,7 +185,8 @@
           "executor": "@nrwl/linter:eslint",
           "options": {
             "lintFilePatterns": ["libs/adapters/saleor/validation/**/*.ts"]
-          }
+          },
+          "outputs": ["{options.outputFile}"]
         },
         "test": {
           "executor": "@nrwl/jest:jest",
@@ -203,7 +207,8 @@
           "executor": "@nrwl/linter:eslint",
           "options": {
             "lintFilePatterns": ["libs/context/**/*.ts"]
-          }
+          },
+          "outputs": ["{options.outputFile}"]
         },
         "test": {
           "executor": "@nrwl/jest:jest",
@@ -235,7 +240,8 @@
           "executor": "@nrwl/linter:eslint",
           "options": {
             "lintFilePatterns": ["libs/data-access/prisma/**/*.ts"]
-          }
+          },
+          "outputs": ["{options.outputFile}"]
         },
         "test": {
           "executor": "@nrwl/jest:jest",
@@ -256,7 +262,8 @@
           "executor": "@nrwl/linter:eslint",
           "options": {
             "lintFilePatterns": ["apps/e2e/product-data-feed/**/*.ts"]
-          }
+          },
+          "outputs": ["{options.outputFile}"]
         },
         "e2e": {
           "executor": "@nrwl/jest:jest",
@@ -277,7 +284,8 @@
           "executor": "@nrwl/linter:eslint",
           "options": {
             "lintFilePatterns": ["apps/e2e/queue/**/*.ts"]
-          }
+          },
+          "outputs": ["{options.outputFile}"]
         },
         "e2e": {
           "executor": "@nrwl/jest:jest",
@@ -298,7 +306,8 @@
           "executor": "@nrwl/linter:eslint",
           "options": {
             "lintFilePatterns": ["apps/e2e/saleor/**/*.ts"]
-          }
+          },
+          "outputs": ["{options.outputFile}"]
         },
         "e2e": {
           "executor": "@nrwl/jest:jest",
@@ -385,7 +394,8 @@
           "executor": "@nrwl/linter:eslint",
           "options": {
             "lintFilePatterns": ["libs/http/**/*.ts"]
-          }
+          },
+          "outputs": ["{options.outputFile}"]
         },
         "test": {
           "executor": "@nrwl/jest:jest",
@@ -406,7 +416,8 @@
           "executor": "@nrwl/linter:eslint",
           "options": {
             "lintFilePatterns": ["libs/integrations/product-data-feed/**/*.ts"]
-          }
+          },
+          "outputs": ["{options.outputFile}"]
         },
         "test": {
           "executor": "@nrwl/jest:jest",
@@ -418,59 +429,69 @@
         }
       }
     },
-<<<<<<< HEAD
+    "integrations-saleor-to-zoho": {
+      "root": "libs/integrations/saleor-to-zoho",
+      "sourceRoot": "libs/integrations/saleor-to-zoho/src",
+      "projectType": "library",
+      "targets": {
+        "build": {
+          "executor": "@nrwl/node:package",
+          "outputs": ["{options.outputPath}"],
+          "options": {
+            "outputPath": "dist/libs/integrations/saleor-to-zoho",
+            "tsConfig": "libs/integrations/saleor-to-zoho/tsconfig.lib.json",
+            "packageJson": "libs/integrations/saleor-to-zoho/package.json",
+            "main": "libs/integrations/saleor-to-zoho/src/index.ts",
+            "assets": ["libs/integrations/saleor-to-zoho/*.md"]
+          }
+        },
+        "lint": {
+          "executor": "@nrwl/linter:eslint",
+          "options": {
+            "lintFilePatterns": ["libs/integrations/saleor-to-zoho/**/*.ts"]
+          },
+          "outputs": ["{options.outputFile}"]
+        },
+        "test": {
+          "executor": "@nrwl/jest:jest",
+          "outputs": ["coverage/libs/integrations/saleor-to-zoho"],
+          "options": {
+            "jestConfig": "libs/integrations/saleor-to-zoho/jest.config.js",
+            "passWithNoTests": true
+          }
+        }
+      }
+    },
     "integrations-strapi-orders-to-zoho": {
       "root": "libs/integrations/strapi-orders-to-zoho",
       "sourceRoot": "libs/integrations/strapi-orders-to-zoho/src",
-=======
-    "integrations-saleor-to-zoho": {
-      "root": "libs/integrations/saleor-to-zoho",
-      "sourceRoot": "libs/integrations/saleor-to-zoho/src",
->>>>>>> 46c3cc05
-      "projectType": "library",
-      "targets": {
-        "build": {
-          "executor": "@nrwl/node:package",
-          "outputs": ["{options.outputPath}"],
-          "options": {
-<<<<<<< HEAD
+      "projectType": "library",
+      "targets": {
+        "build": {
+          "executor": "@nrwl/node:package",
+          "outputs": ["{options.outputPath}"],
+          "options": {
             "outputPath": "dist/libs/integrations/strapi-orders-to-zoho",
             "tsConfig": "libs/integrations/strapi-orders-to-zoho/tsconfig.lib.json",
             "packageJson": "libs/integrations/strapi-orders-to-zoho/package.json",
             "main": "libs/integrations/strapi-orders-to-zoho/src/index.ts",
             "assets": ["libs/integrations/strapi-orders-to-zoho/*.md"]
-=======
-            "outputPath": "dist/libs/integrations/saleor-to-zoho",
-            "tsConfig": "libs/integrations/saleor-to-zoho/tsconfig.lib.json",
-            "packageJson": "libs/integrations/saleor-to-zoho/package.json",
-            "main": "libs/integrations/saleor-to-zoho/src/index.ts",
-            "assets": ["libs/integrations/saleor-to-zoho/*.md"]
->>>>>>> 46c3cc05
-          }
-        },
-        "lint": {
-          "executor": "@nrwl/linter:eslint",
-          "options": {
-<<<<<<< HEAD
+          }
+        },
+        "lint": {
+          "executor": "@nrwl/linter:eslint",
+          "options": {
             "lintFilePatterns": [
               "libs/integrations/strapi-orders-to-zoho/**/*.ts"
             ]
-=======
-            "lintFilePatterns": ["libs/integrations/saleor-to-zoho/**/*.ts"]
->>>>>>> 46c3cc05
-          }
-        },
-        "test": {
-          "executor": "@nrwl/jest:jest",
-<<<<<<< HEAD
+          },
+          "outputs": ["{options.outputFile}"]
+        },
+        "test": {
+          "executor": "@nrwl/jest:jest",
           "outputs": ["coverage/libs/integrations/strapi-orders-to-zoho"],
           "options": {
             "jestConfig": "libs/integrations/strapi-orders-to-zoho/jest.config.js",
-=======
-          "outputs": ["coverage/libs/integrations/saleor-to-zoho"],
-          "options": {
-            "jestConfig": "libs/integrations/saleor-to-zoho/jest.config.js",
->>>>>>> 46c3cc05
             "passWithNoTests": true
           }
         }
@@ -485,7 +506,8 @@
           "executor": "@nrwl/linter:eslint",
           "options": {
             "lintFilePatterns": ["libs/util/**/*.ts"]
-          }
+          },
+          "outputs": ["{options.outputFile}"]
         },
         "test": {
           "executor": "@nrwl/jest:jest",
@@ -539,7 +561,8 @@
           "executor": "@nrwl/linter:eslint",
           "options": {
             "lintFilePatterns": ["libs/util/errors/**/*.ts"]
-          }
+          },
+          "outputs": ["{options.outputFile}"]
         },
         "test": {
           "executor": "@nrwl/jest:jest",
@@ -582,7 +605,8 @@
           "executor": "@nrwl/linter:eslint",
           "options": {
             "lintFilePatterns": ["libs/util/ids/**/*.ts"]
-          }
+          },
+          "outputs": ["{options.outputFile}"]
         },
         "test": {
           "executor": "@nrwl/jest:jest",
@@ -636,7 +660,8 @@
           "executor": "@nrwl/linter:eslint",
           "options": {
             "lintFilePatterns": ["libs/util/retry/**/*.ts"]
-          }
+          },
+          "outputs": ["{options.outputFile}"]
         },
         "test": {
           "executor": "@nrwl/jest:jest",
@@ -695,7 +720,8 @@
           "executor": "@nrwl/linter:eslint",
           "options": {
             "lintFilePatterns": ["apps/webhooks/**/*.{ts,tsx,js,jsx}"]
-          }
+          },
+          "outputs": ["{options.outputFile}"]
         }
       }
     },
